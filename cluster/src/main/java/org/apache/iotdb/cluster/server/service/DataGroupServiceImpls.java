/*
 * Licensed to the Apache Software Foundation (ASF) under one
 * or more contributor license agreements.  See the NOTICE file
 * distributed with this work for additional information
 * regarding copyright ownership.  The ASF licenses this file
 * to you under the Apache License, Version 2.0 (the
 * "License"); you may not use this file except in compliance
 * with the License.  You may obtain a copy of the License at
 *
 *     http://www.apache.org/licenses/LICENSE-2.0
 *
 * Unless required by applicable law or agreed to in writing,
 * software distributed under the License is distributed on an
 * "AS IS" BASIS, WITHOUT WARRANTIES OR CONDITIONS OF ANY
 * KIND, either express or implied.  See the License for the
 * specific language governing permissions and limitations
 * under the License.
 */

package org.apache.iotdb.cluster.server.service;

import org.apache.iotdb.cluster.rpc.thrift.AppendEntriesRequest;
import org.apache.iotdb.cluster.rpc.thrift.AppendEntryRequest;
import org.apache.iotdb.cluster.rpc.thrift.AppendEntryResult;
import org.apache.iotdb.cluster.rpc.thrift.ElectionRequest;
import org.apache.iotdb.cluster.rpc.thrift.ExecutNonQueryReq;
import org.apache.iotdb.cluster.rpc.thrift.GetAggrResultRequest;
import org.apache.iotdb.cluster.rpc.thrift.GetAllPathsResult;
import org.apache.iotdb.cluster.rpc.thrift.GroupByRequest;
import org.apache.iotdb.cluster.rpc.thrift.HeartBeatRequest;
import org.apache.iotdb.cluster.rpc.thrift.HeartBeatResponse;
import org.apache.iotdb.cluster.rpc.thrift.LastQueryRequest;
import org.apache.iotdb.cluster.rpc.thrift.MeasurementSchemaRequest;
import org.apache.iotdb.cluster.rpc.thrift.MultSeriesQueryRequest;
import org.apache.iotdb.cluster.rpc.thrift.Node;
import org.apache.iotdb.cluster.rpc.thrift.PreviousFillRequest;
import org.apache.iotdb.cluster.rpc.thrift.PullSchemaRequest;
import org.apache.iotdb.cluster.rpc.thrift.PullSchemaResp;
import org.apache.iotdb.cluster.rpc.thrift.PullSnapshotRequest;
import org.apache.iotdb.cluster.rpc.thrift.PullSnapshotResp;
import org.apache.iotdb.cluster.rpc.thrift.RaftNode;
import org.apache.iotdb.cluster.rpc.thrift.RequestCommitIndexResponse;
import org.apache.iotdb.cluster.rpc.thrift.SendSnapshotRequest;
import org.apache.iotdb.cluster.rpc.thrift.SingleSeriesQueryRequest;
import org.apache.iotdb.cluster.rpc.thrift.TSDataService;
import org.apache.iotdb.cluster.utils.IOUtils;
import org.apache.iotdb.common.rpc.thrift.TSStatus;

import org.apache.thrift.TException;
import org.apache.thrift.async.AsyncMethodCallback;

import java.io.File;
import java.io.IOException;
import java.nio.ByteBuffer;
import java.nio.file.Files;
import java.util.List;
import java.util.Map;
import java.util.Set;

public class DataGroupServiceImpls implements TSDataService.AsyncIface, TSDataService.Iface {

  @Override
  public void sendHeartbeat(
      HeartBeatRequest request, AsyncMethodCallback<HeartBeatResponse> resultHandler)
      throws TException {
    DataAsyncService service =
        DataGroupEngine.getInstance()
            .getDataAsyncService(request.getHeader(), resultHandler, request);
    if (service != null) {
      service.sendHeartbeat(request, resultHandler);
    }
  }

  @Override
  public void startElection(ElectionRequest request, AsyncMethodCallback<Long> resultHandler)
      throws TException {
    DataAsyncService service =
        DataGroupEngine.getInstance()
            .getDataAsyncService(request.getHeader(), resultHandler, request);
    if (service != null) {
      service.startElection(request, resultHandler);
    }
  }

  @Override
  public void appendEntries(
      AppendEntriesRequest request, AsyncMethodCallback<AppendEntryResult> resultHandler)
      throws TException {
    DataAsyncService service =
        DataGroupEngine.getInstance()
            .getDataAsyncService(request.getHeader(), resultHandler, request);
    if (service != null) {
      service.appendEntries(request, resultHandler);
    }
  }

  @Override
  public void appendEntry(
      AppendEntryRequest request, AsyncMethodCallback<AppendEntryResult> resultHandler)
      throws TException {
    DataAsyncService service =
        DataGroupEngine.getInstance()
            .getDataAsyncService(request.getHeader(), resultHandler, request);
    if (service != null) {
      service.appendEntry(request, resultHandler);
    }
  }

  @Override
  public void sendSnapshot(SendSnapshotRequest request, AsyncMethodCallback<Void> resultHandler)
      throws TException {
    DataAsyncService service =
        DataGroupEngine.getInstance()
            .getDataAsyncService(request.getHeader(), resultHandler, request);
    if (service != null) {
      service.sendSnapshot(request, resultHandler);
    }
  }

  @Override
  public void pullSnapshot(
      PullSnapshotRequest request, AsyncMethodCallback<PullSnapshotResp> resultHandler)
      throws TException {
    DataAsyncService service =
        DataGroupEngine.getInstance()
            .getDataAsyncService(request.getHeader(), resultHandler, request);
    if (service != null) {
      service.pullSnapshot(request, resultHandler);
    }
  }

  @Override
  public void executeNonQueryPlan(
      ExecutNonQueryReq request, AsyncMethodCallback<TSStatus> resultHandler) throws TException {
    DataAsyncService service =
        DataGroupEngine.getInstance()
            .getDataAsyncService(request.getHeader(), resultHandler, request);
    if (service != null) {
      service.executeNonQueryPlan(request, resultHandler);
    }
  }

  @Override
  public void requestCommitIndex(
      RaftNode header, AsyncMethodCallback<RequestCommitIndexResponse> resultHandler)
      throws TException {
    DataAsyncService service =
        DataGroupEngine.getInstance()
            .getDataAsyncService(header, resultHandler, "Request commit index");
    if (service != null) {
      service.requestCommitIndex(header, resultHandler);
    }
  }

  @Override
  public void readFile(
      String filePath, long offset, int length, AsyncMethodCallback<ByteBuffer> resultHandler)
      throws TException {
    try {
      resultHandler.onComplete(IOUtils.readFile(filePath, offset, length));
    } catch (IOException e) {
      resultHandler.onError(e);
    }
  }

  @Override
  public void querySingleSeries(
      SingleSeriesQueryRequest request, AsyncMethodCallback<Long> resultHandler) throws TException {
    DataAsyncService service =
        DataGroupEngine.getInstance()
            .getDataAsyncService(
                request.getHeader(), resultHandler, "Query series:" + request.getPath());
    if (service != null) {
      service.querySingleSeries(request, resultHandler);
    }
  }

  @Override
  public void queryMultSeries(
      MultSeriesQueryRequest request, AsyncMethodCallback<Long> resultHandler) throws TException {
    DataAsyncService service =
        DataGroupEngine.getInstance()
            .getDataAsyncService(
                request.getHeader(), resultHandler, "Query series:" + request.getPath());
    if (service != null) {
      service.queryMultSeries(request, resultHandler);
    }
  }

  @Override
  public void fetchSingleSeries(
      RaftNode header, long readerId, AsyncMethodCallback<ByteBuffer> resultHandler)
      throws TException {
    DataAsyncService service =
        DataGroupEngine.getInstance()
            .getDataAsyncService(header, resultHandler, "Fetch reader:" + readerId);
    if (service != null) {
      service.fetchSingleSeries(header, readerId, resultHandler);
    }
  }

  @Override
  public void fetchMultSeries(
      RaftNode header,
      long readerId,
      List<String> paths,
      AsyncMethodCallback<Map<String, ByteBuffer>> resultHandler)
      throws TException {
    DataAsyncService service =
        DataGroupEngine.getInstance()
            .getDataAsyncService(header, resultHandler, "Fetch reader:" + readerId);
    if (service != null) {
      service.fetchMultSeries(header, readerId, paths, resultHandler);
    }
  }

  @Override
  public void getAllPaths(
      RaftNode header,
      List<String> paths,
      boolean withAlias,
      AsyncMethodCallback<GetAllPathsResult> resultHandler)
      throws TException {
    DataAsyncService service =
        DataGroupEngine.getInstance()
            .getDataAsyncService(header, resultHandler, "Find path:" + paths);
    if (service != null) {
      service.getAllPaths(header, paths, withAlias, resultHandler);
    }
  }

  @Override
  public void endQuery(
      RaftNode header, Node thisNode, long queryId, AsyncMethodCallback<Void> resultHandler)
      throws TException {
    DataAsyncService service =
        DataGroupEngine.getInstance().getDataAsyncService(header, resultHandler, "End query");
    if (service != null) {
      service.endQuery(header, thisNode, queryId, resultHandler);
    }
  }

  @Override
  public void querySingleSeriesByTimestamp(
      SingleSeriesQueryRequest request, AsyncMethodCallback<Long> resultHandler) throws TException {
    DataAsyncService service =
        DataGroupEngine.getInstance()
            .getDataAsyncService(
                request.getHeader(),
                resultHandler,
                "Query by timestamp:"
                    + request.getQueryId()
                    + "#"
                    + request.getPath()
                    + " of "
                    + request.getRequester());
    if (service != null) {
      service.querySingleSeriesByTimestamp(request, resultHandler);
    }
  }

  @Override
  public void fetchSingleSeriesByTimestamps(
      RaftNode header,
      long readerId,
      List<Long> timestamps,
      AsyncMethodCallback<ByteBuffer> resultHandler)
      throws TException {
    DataAsyncService service =
        DataGroupEngine.getInstance()
            .getDataAsyncService(header, resultHandler, "Fetch by timestamp:" + readerId);
    if (service != null) {
      service.fetchSingleSeriesByTimestamps(header, readerId, timestamps, resultHandler);
    }
  }

  @Override
  public void pullTimeSeriesSchema(
      PullSchemaRequest request, AsyncMethodCallback<PullSchemaResp> resultHandler)
      throws TException {
    DataAsyncService service =
        DataGroupEngine.getInstance()
            .getDataAsyncService(request.getHeader(), resultHandler, request);
    if (service != null) {
      service.pullTimeSeriesSchema(request, resultHandler);
    }
  }

  @Override
  public void pullMeasurementSchema(
      PullSchemaRequest request, AsyncMethodCallback<PullSchemaResp> resultHandler)
      throws TException {
    DataAsyncService service =
        DataGroupEngine.getInstance()
            .getDataAsyncService(request.getHeader(), resultHandler, "Pull measurement schema");
    if (service != null) {
      service.pullMeasurementSchema(request, resultHandler);
    }
  }

  @Override
  public void getAllDevices(
<<<<<<< HEAD
      RaftNode header, List<String> paths, AsyncMethodCallback<Set<String>> resultHandler)
      throws TException {
=======
      RaftNode header,
      List<String> paths,
      boolean isPrefixMatch,
      AsyncMethodCallback<Set<String>> resultHandler) {
>>>>>>> cce49119
    DataAsyncService service =
        DataGroupEngine.getInstance().getDataAsyncService(header, resultHandler, "Get all devices");
    if (service != null) {
      service.getAllDevices(header, paths, isPrefixMatch, resultHandler);
    }
  }

  @Override
  public void getDevices(
      RaftNode header, ByteBuffer planBinary, AsyncMethodCallback<ByteBuffer> resultHandler)
      throws TException {
    DataAsyncService service =
        DataGroupEngine.getInstance().getDataAsyncService(header, resultHandler, "get devices");
    if (service != null) {
      service.getDevices(header, planBinary, resultHandler);
    }
  }

  @Override
  public void getNodeList(
      RaftNode header, String path, int nodeLevel, AsyncMethodCallback<List<String>> resultHandler)
      throws TException {
    DataAsyncService service =
        DataGroupEngine.getInstance().getDataAsyncService(header, resultHandler, "Get node list");
    if (service != null) {
      service.getNodeList(header, path, nodeLevel, resultHandler);
    }
  }

  @Override
  public void getChildNodeInNextLevel(
      RaftNode header, String path, AsyncMethodCallback<Set<String>> resultHandler)
      throws TException {
    DataAsyncService service =
        DataGroupEngine.getInstance()
            .getDataAsyncService(header, resultHandler, "Get child node in next level");
    if (service != null) {
      service.getChildNodeInNextLevel(header, path, resultHandler);
    }
  }

  @Override
  public void getChildNodePathInNextLevel(
      RaftNode header, String path, AsyncMethodCallback<Set<String>> resultHandler)
      throws TException {
    DataAsyncService service =
        DataGroupEngine.getInstance()
            .getDataAsyncService(header, resultHandler, "Get child node path in next level");
    if (service != null) {
      service.getChildNodePathInNextLevel(header, path, resultHandler);
    }
  }

  @Override
  public void getAllMeasurementSchema(
<<<<<<< HEAD
      RaftNode header, ByteBuffer planBytes, AsyncMethodCallback<ByteBuffer> resultHandler)
      throws TException {
=======
      MeasurementSchemaRequest request, AsyncMethodCallback<ByteBuffer> resultHandler) {
>>>>>>> cce49119
    DataAsyncService service =
        DataGroupEngine.getInstance()
            .getDataAsyncService(request.getHeader(), resultHandler, "Get all measurement schema");
    if (service != null) {
      service.getAllMeasurementSchema(request, resultHandler);
    }
  }

  @Override
  public void getAggrResult(
      GetAggrResultRequest request, AsyncMethodCallback<List<ByteBuffer>> resultHandler)
      throws TException {
    DataAsyncService service =
        DataGroupEngine.getInstance()
            .getDataAsyncService(request.getHeader(), resultHandler, request);
    if (service != null) {
      service.getAggrResult(request, resultHandler);
    }
  }

  @Override
  public void getUnregisteredTimeseries(
      RaftNode header, List<String> timeseriesList, AsyncMethodCallback<List<String>> resultHandler)
      throws TException {
    DataAsyncService service =
        DataGroupEngine.getInstance()
            .getDataAsyncService(header, resultHandler, "Check if measurements are registered");
    if (service != null) {
      service.getUnregisteredTimeseries(header, timeseriesList, resultHandler);
    }
  }

  @Override
  public void getGroupByExecutor(GroupByRequest request, AsyncMethodCallback<Long> resultHandler)
      throws TException {
    DataAsyncService service =
        DataGroupEngine.getInstance()
            .getDataAsyncService(request.getHeader(), resultHandler, request);
    if (service != null) {
      service.getGroupByExecutor(request, resultHandler);
    }
  }

  @Override
  public void getGroupByResult(
      RaftNode header,
      long executorId,
      long startTime,
      long endTime,
      AsyncMethodCallback<List<ByteBuffer>> resultHandler)
      throws TException {
    DataAsyncService service =
        DataGroupEngine.getInstance().getDataAsyncService(header, resultHandler, "Fetch group by");
    if (service != null) {
      service.getGroupByResult(header, executorId, startTime, endTime, resultHandler);
    }
  }

  @Override
  public void previousFill(
      PreviousFillRequest request, AsyncMethodCallback<ByteBuffer> resultHandler)
      throws TException {
    DataAsyncService service =
        DataGroupEngine.getInstance()
            .getDataAsyncService(request.getHeader(), resultHandler, request);
    if (service != null) {
      service.previousFill(request, resultHandler);
    }
  }

  @Override
  public void matchTerm(
      long index, long term, RaftNode header, AsyncMethodCallback<Boolean> resultHandler)
      throws TException {
    DataAsyncService service =
        DataGroupEngine.getInstance().getDataAsyncService(header, resultHandler, "Match term");
    if (service != null) {
      service.matchTerm(index, term, header, resultHandler);
    }
  }

  @Override
  public void last(LastQueryRequest request, AsyncMethodCallback<ByteBuffer> resultHandler)
      throws TException {
    DataAsyncService service =
        DataGroupEngine.getInstance()
            .getDataAsyncService(request.getHeader(), resultHandler, "last");
    if (service != null) {
      service.last(request, resultHandler);
    }
  }

  @Override
  public void getPathCount(
      RaftNode header,
      List<String> pathsToQuery,
      int level,
      AsyncMethodCallback<Integer> resultHandler)
      throws TException {
    DataAsyncService service =
        DataGroupEngine.getInstance().getDataAsyncService(header, resultHandler, "count path");
    if (service != null) {
      service.getPathCount(header, pathsToQuery, level, resultHandler);
    }
  }

  @Override
  public void getDeviceCount(
      RaftNode header, List<String> pathsToQuery, AsyncMethodCallback<Integer> resultHandler)
      throws TException {
    DataAsyncService service =
        DataGroupEngine.getInstance().getDataAsyncService(header, resultHandler, "count device");
    if (service != null) {
      service.getDeviceCount(header, pathsToQuery, resultHandler);
    }
  }

  @Override
  public void onSnapshotApplied(
      RaftNode header, List<Integer> slots, AsyncMethodCallback<Boolean> resultHandler)
      throws TException {
    DataAsyncService service =
        DataGroupEngine.getInstance()
            .getDataAsyncService(header, resultHandler, "Snapshot applied");
    if (service != null) {
      service.onSnapshotApplied(header, slots, resultHandler);
    }
  }

  @Override
  public long querySingleSeries(SingleSeriesQueryRequest request) throws TException {
    return DataGroupEngine.getInstance()
        .getDataSyncService(request.getHeader())
        .querySingleSeries(request);
  }

  @Override
  public long queryMultSeries(MultSeriesQueryRequest request) throws TException {
    return DataGroupEngine.getInstance()
        .getDataSyncService(request.getHeader())
        .queryMultSeries(request);
  }

  @Override
  public ByteBuffer fetchSingleSeries(RaftNode header, long readerId) throws TException {
    return DataGroupEngine.getInstance()
        .getDataSyncService(header)
        .fetchSingleSeries(header, readerId);
  }

  @Override
  public Map<String, ByteBuffer> fetchMultSeries(RaftNode header, long readerId, List<String> paths)
      throws TException {
    return DataGroupEngine.getInstance()
        .getDataSyncService(header)
        .fetchMultSeries(header, readerId, paths);
  }

  @Override
  public long querySingleSeriesByTimestamp(SingleSeriesQueryRequest request) throws TException {
    return DataGroupEngine.getInstance()
        .getDataSyncService(request.getHeader())
        .querySingleSeriesByTimestamp(request);
  }

  @Override
  public ByteBuffer fetchSingleSeriesByTimestamps(
      RaftNode header, long readerId, List<Long> timestamps) throws TException {
    return DataGroupEngine.getInstance()
        .getDataSyncService(header)
        .fetchSingleSeriesByTimestamps(header, readerId, timestamps);
  }

  @Override
  public void endQuery(RaftNode header, Node thisNode, long queryId) throws TException {
    DataGroupEngine.getInstance().getDataSyncService(header).endQuery(header, thisNode, queryId);
  }

  @Override
  public GetAllPathsResult getAllPaths(RaftNode header, List<String> path, boolean withAlias)
      throws TException {
    return DataGroupEngine.getInstance()
        .getDataSyncService(header)
        .getAllPaths(header, path, withAlias);
  }

  @Override
  public Set<String> getAllDevices(RaftNode header, List<String> path, boolean isPrefixMatch)
      throws TException {
    return DataGroupEngine.getInstance()
        .getDataSyncService(header)
        .getAllDevices(header, path, isPrefixMatch);
  }

  @Override
  public List<String> getNodeList(RaftNode header, String path, int nodeLevel) throws TException {
    return DataGroupEngine.getInstance()
        .getDataSyncService(header)
        .getNodeList(header, path, nodeLevel);
  }

  @Override
  public Set<String> getChildNodeInNextLevel(RaftNode header, String path) throws TException {
    return DataGroupEngine.getInstance()
        .getDataSyncService(header)
        .getChildNodeInNextLevel(header, path);
  }

  @Override
  public Set<String> getChildNodePathInNextLevel(RaftNode header, String path) throws TException {
    return DataGroupEngine.getInstance()
        .getDataSyncService(header)
        .getChildNodePathInNextLevel(header, path);
  }

  @Override
  public ByteBuffer getAllMeasurementSchema(MeasurementSchemaRequest request) throws TException {
    return DataGroupEngine.getInstance()
        .getDataSyncService(request.getHeader())
        .getAllMeasurementSchema(request);
  }

  @Override
  public ByteBuffer getDevices(RaftNode header, ByteBuffer planBinary) throws TException {
    return DataGroupEngine.getInstance().getDataSyncService(header).getDevices(header, planBinary);
  }

  @Override
  public List<ByteBuffer> getAggrResult(GetAggrResultRequest request) throws TException {
    return DataGroupEngine.getInstance()
        .getDataSyncService(request.getHeader())
        .getAggrResult(request);
  }

  @Override
  public List<String> getUnregisteredTimeseries(RaftNode header, List<String> timeseriesList)
      throws TException {
    return DataGroupEngine.getInstance()
        .getDataSyncService(header)
        .getUnregisteredTimeseries(header, timeseriesList);
  }

  @Override
  public PullSnapshotResp pullSnapshot(PullSnapshotRequest request) throws TException {
    return DataGroupEngine.getInstance()
        .getDataSyncService(request.getHeader())
        .pullSnapshot(request);
  }

  @Override
  public long getGroupByExecutor(GroupByRequest request) throws TException {
    return DataGroupEngine.getInstance()
        .getDataSyncService(request.getHeader())
        .getGroupByExecutor(request);
  }

  @Override
  public List<ByteBuffer> getGroupByResult(
      RaftNode header, long executorId, long startTime, long endTime) throws TException {
    return DataGroupEngine.getInstance()
        .getDataSyncService(header)
        .getGroupByResult(header, executorId, startTime, endTime);
  }

  @Override
  public PullSchemaResp pullTimeSeriesSchema(PullSchemaRequest request) throws TException {
    return DataGroupEngine.getInstance()
        .getDataSyncService(request.getHeader())
        .pullTimeSeriesSchema(request);
  }

  @Override
  public PullSchemaResp pullMeasurementSchema(PullSchemaRequest request) throws TException {
    return DataGroupEngine.getInstance()
        .getDataSyncService(request.getHeader())
        .pullMeasurementSchema(request);
  }

  @Override
  public ByteBuffer previousFill(PreviousFillRequest request) throws TException {
    return DataGroupEngine.getInstance()
        .getDataSyncService(request.getHeader())
        .previousFill(request);
  }

  @Override
  public ByteBuffer last(LastQueryRequest request) throws TException {
    return DataGroupEngine.getInstance().getDataSyncService(request.getHeader()).last(request);
  }

  @Override
  public int getPathCount(RaftNode header, List<String> pathsToQuery, int level) throws TException {
    return DataGroupEngine.getInstance()
        .getDataSyncService(header)
        .getPathCount(header, pathsToQuery, level);
  }

  @Override
  public boolean onSnapshotApplied(RaftNode header, List<Integer> slots) throws TException {
    return DataGroupEngine.getInstance()
        .getDataSyncService(header)
        .onSnapshotApplied(header, slots);
  }

  @Override
  public int getDeviceCount(RaftNode header, List<String> pathsToQuery) throws TException {
    return DataGroupEngine.getInstance()
        .getDataSyncService(header)
        .getDeviceCount(header, pathsToQuery);
  }

  @Override
  public HeartBeatResponse sendHeartbeat(HeartBeatRequest request) throws TException {
    return DataGroupEngine.getInstance()
        .getDataSyncService(request.getHeader())
        .sendHeartbeat(request);
  }

  @Override
  public long startElection(ElectionRequest request) throws TException {
    return DataGroupEngine.getInstance()
        .getDataSyncService(request.getHeader())
        .startElection(request);
  }

  @Override
  public AppendEntryResult appendEntries(AppendEntriesRequest request) throws TException {
    return DataGroupEngine.getInstance()
        .getDataSyncService(request.getHeader())
        .appendEntries(request);
  }

  @Override
  public AppendEntryResult appendEntry(AppendEntryRequest request) throws TException {
    return DataGroupEngine.getInstance()
        .getDataSyncService(request.getHeader())
        .appendEntry(request);
  }

  @Override
  public void sendSnapshot(SendSnapshotRequest request) throws TException {
    DataGroupEngine.getInstance().getDataSyncService(request.getHeader()).sendSnapshot(request);
  }

  @Override
  public TSStatus executeNonQueryPlan(ExecutNonQueryReq request) throws TException {
    return DataGroupEngine.getInstance()
        .getDataSyncService(request.getHeader())
        .executeNonQueryPlan(request);
  }

  @Override
  public RequestCommitIndexResponse requestCommitIndex(RaftNode header) throws TException {
    return DataGroupEngine.getInstance().getDataSyncService(header).requestCommitIndex(header);
  }

  @Override
  public ByteBuffer readFile(String filePath, long offset, int length) throws TException {
    try {
      return IOUtils.readFile(filePath, offset, length);
    } catch (IOException e) {
      throw new TException(e);
    }
  }

  @Override
  public boolean matchTerm(long index, long term, RaftNode header) throws TException {
    return DataGroupEngine.getInstance().getDataSyncService(header).matchTerm(index, term, header);
  }

  @Override
  public ByteBuffer peekNextNotNullValue(
      RaftNode header, long executorId, long startTime, long endTime) throws TException {
    return DataGroupEngine.getInstance()
        .getDataSyncService(header)
        .peekNextNotNullValue(header, executorId, startTime, endTime);
  }

  @Override
  public void peekNextNotNullValue(
      RaftNode header,
      long executorId,
      long startTime,
      long endTime,
      AsyncMethodCallback<ByteBuffer> resultHandler)
      throws TException {
    resultHandler.onComplete(
        DataGroupEngine.getInstance()
            .getDataSyncService(header)
            .peekNextNotNullValue(header, executorId, startTime, endTime));
  }

  @Override
  public void removeHardLink(String hardLinkPath) throws TException {
    try {
      Files.deleteIfExists(new File(hardLinkPath).toPath());
    } catch (IOException e) {
      throw new TException(e);
    }
  }

  @Override
  public void removeHardLink(String hardLinkPath, AsyncMethodCallback<Void> resultHandler) {
    try {
      Files.deleteIfExists(new File(hardLinkPath).toPath());
      resultHandler.onComplete(null);
    } catch (IOException e) {
      resultHandler.onError(e);
    }
  }

  @Override
  public void acknowledgeAppendEntry(AppendEntryResult ack) throws TException {
    DataGroupEngine.getInstance().getDataSyncService(ack.getHeader()).acknowledgeAppendEntry(ack);
  }

  @Override
  public void acknowledgeAppendEntry(AppendEntryResult ack, AsyncMethodCallback<Void> resultHandler)
      throws TException {
    DataGroupEngine.getInstance()
        .getDataAsyncService(ack.getHeader(), resultHandler, ack)
        .acknowledgeAppendEntry(ack, resultHandler);
  }
}<|MERGE_RESOLUTION|>--- conflicted
+++ resolved
@@ -300,15 +300,11 @@
 
   @Override
   public void getAllDevices(
-<<<<<<< HEAD
-      RaftNode header, List<String> paths, AsyncMethodCallback<Set<String>> resultHandler)
-      throws TException {
-=======
       RaftNode header,
       List<String> paths,
       boolean isPrefixMatch,
-      AsyncMethodCallback<Set<String>> resultHandler) {
->>>>>>> cce49119
+      AsyncMethodCallback<Set<String>> resultHandler)
+      throws TException {
     DataAsyncService service =
         DataGroupEngine.getInstance().getDataAsyncService(header, resultHandler, "Get all devices");
     if (service != null) {
@@ -364,12 +360,8 @@
 
   @Override
   public void getAllMeasurementSchema(
-<<<<<<< HEAD
-      RaftNode header, ByteBuffer planBytes, AsyncMethodCallback<ByteBuffer> resultHandler)
-      throws TException {
-=======
-      MeasurementSchemaRequest request, AsyncMethodCallback<ByteBuffer> resultHandler) {
->>>>>>> cce49119
+      MeasurementSchemaRequest request, AsyncMethodCallback<ByteBuffer> resultHandler)
+      throws TException {
     DataAsyncService service =
         DataGroupEngine.getInstance()
             .getDataAsyncService(request.getHeader(), resultHandler, "Get all measurement schema");
