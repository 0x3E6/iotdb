--- conflicted
+++ resolved
@@ -230,55 +230,7 @@
   }
 
   public static void main(String[] args) {
-<<<<<<< HEAD
-    if (args.length < 1) {
-      logger.error(
-          "Usage: <-s|-a|-r> "
-              + "[-D{} <configure folder>] \n"
-              + "-s: start the node as a seed\n"
-              + "-a: start the node as a new node\n"
-              + "-r: remove the node out of the cluster\n",
-          IoTDBConstant.IOTDB_CONF);
-      return;
-    }
-
-    ClusterIoTDB cluster = ClusterIoTDBHolder.INSTANCE;
-    // check config of iotdb,and set some configs in cluster mode
-    try {
-      if (!cluster.serverCheckAndInit()) {
-        return;
-      }
-    } catch (ConfigurationException | IOException e) {
-      logger.error("meet error when doing start checking", e);
-      return;
-    }
-    String mode = args[0];
-    logger.info("Running mode {}", mode);
-
-    // initialize the current node and its services
-    if (!cluster.initLocalEngines()) {
-      logger.error("initLocalEngines error, stop process!");
-      return;
-    }
-
-    // we start IoTDB kernel first. then we start the cluster module.
-    Runtime.getRuntime().addShutdownHook(new ShutdownHook());
-    if (MODE_START.equals(mode)) {
-      cluster.activeStartNodeMode();
-    } else if (MODE_ADD.equals(mode)) {
-      cluster.activeAddNodeMode();
-    } else if (MODE_REMOVE.equals(mode)) {
-      try {
-        cluster.doRemoveNode(args);
-      } catch (IOException e) {
-        logger.error("Fail to remove node in cluster", e);
-      }
-    } else {
-      logger.error("Unrecognized mode {}", mode);
-    }
-=======
     new ClusterIoTDBServerCommandLine().doMain(args);
->>>>>>> cce49119
   }
 
   protected boolean serverCheckAndInit() throws ConfigurationException, IOException {
@@ -312,6 +264,9 @@
               (config.getAllocateMemoryForWrite()
                   * (1 - clusterConfig.getRaftLogMemoryProportion())));
     }
+
+    Runtime.getRuntime().addShutdownHook(new ShutdownHook());
+
     return true;
   }
 
