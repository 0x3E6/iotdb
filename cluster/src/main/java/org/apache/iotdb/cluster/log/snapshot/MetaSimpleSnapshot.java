--- conflicted
+++ resolved
@@ -265,20 +265,12 @@
           // 5. accept partition table
           metaGroupMember.acceptVerifiedPartitionTable(snapshot.getPartitionTableBuffer(), true);
 
-<<<<<<< HEAD
-        // 5. accept partition table
-        metaGroupMember.acceptVerifiedPartitionTable(snapshot.getPartitionTableBuffer(), true);
-
-        synchronized (metaGroupMember.getLogManager()) {
-          metaGroupMember.getLogManager().applySnapshot(snapshot);
-          metaGroupMember.getLogAppender().reset();
-=======
           synchronized (metaGroupMember.getLogManager()) {
             metaGroupMember.getLogManager().applySnapshot(snapshot);
+            metaGroupMember.getLogAppender().reset();
           }
         } finally {
           lock.unlock();
->>>>>>> cce49119
         }
       } else {
         logger.info(
