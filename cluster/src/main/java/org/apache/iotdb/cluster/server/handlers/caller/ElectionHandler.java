--- conflicted
+++ resolved
@@ -102,11 +102,8 @@
           electionValid.set(true);
           terminated.set(true);
           raftMember.onElectionWins();
-<<<<<<< HEAD
           raftMember.getTerm().notifyAll();
-=======
           result = "win";
->>>>>>> 8759fa41
           logger.info("{}: Election {} is won", memberName, currTerm);
         }
         // still need more votes
