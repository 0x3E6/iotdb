#
# Licensed to the Apache Software Foundation (ASF) under one
# or more contributor license agreements.  See the NOTICE file
# distributed with this work for additional information
# regarding copyright ownership.  The ASF licenses this file
# to you under the Apache License, Version 2.0 (the
# "License"); you may not use this file except in compliance
# with the License.  You may obtain a copy of the License at
#
#     http://www.apache.org/licenses/LICENSE-2.0
#
# Unless required by applicable law or agreed to in writing,
# software distributed under the License is distributed on an
# "AS IS" BASIS, WITHOUT WARRANTIES OR CONDITIONS OF ANY
# KIND, either express or implied.  See the License for the
# specific language governing permissions and limitations
# under the License.

####################
### Cluster Configuration
####################

# Used for indicate cluster name and distinguish different cluster.
# Datatype: string
cluster_name=defaultCluster

####################
### Replication configuration
####################

# ConfigNode consensus protocol type.
# This parameter is unmodifiable after ConfigNode starts for the first time.
# These consensus protocols are currently supported:
# 1. org.apache.iotdb.consensus.ratis.RatisConsensus
# 2. org.apache.iotdb.consensus.simple.SimpleConsensus   (Only 1 ConfigNode can be deployed)
# Datatype: string
# config_node_consensus_protocol_class=org.apache.iotdb.consensus.ratis.RatisConsensus

# Default number of schema replicas
# Can not be changed after the first start
# Datatype: int
# schema_replication_factor=1

# SchemaRegion consensus protocol type.
# This parameter is unmodifiable after ConfigNode starts for the first time.
# These consensus protocols are currently supported:
# 1. org.apache.iotdb.consensus.ratis.RatisConsensus
# 2. org.apache.iotdb.consensus.simple.SimpleConsensus   (The schema_replication_factor can only be set to 1)
# Datatype: string
# schema_region_consensus_protocol_class=org.apache.iotdb.consensus.ratis.RatisConsensus

# Default number of data replicas
# Can not be changed after the first start
# Datatype: int
# data_replication_factor=1

# DataRegion consensus protocol type.
# This parameter is unmodifiable after ConfigNode starts for the first time.
# These consensus protocols are currently supported:
# 1. org.apache.iotdb.consensus.simple.SimpleConsensus   (The data_replication_factor can only be set to 1)
# 2. org.apache.iotdb.consensus.iot.IoTConsensus
# 3. org.apache.iotdb.consensus.ratis.RatisConsensus
# Datatype: string
# data_region_consensus_protocol_class=org.apache.iotdb.consensus.iot.IoTConsensus

####################
### Load balancing configuration
####################

# All parameters in Partition configuration is unmodifiable after ConfigNode starts for the first time.
# And these parameters should be consistent within the ConfigNodeGroup.
# Number of SeriesPartitionSlots per Database
# Datatype: Integer
# series_slot_num=10000

# SeriesPartitionSlot executor class
# These hashing algorithms are currently supported:
# 1. BKDRHashExecutor(Default)
# 2. APHashExecutor
# 3. JSHashExecutor
# 4. SDBMHashExecutor
# Also, if you want to implement your own SeriesPartition executor, you can inherit the SeriesPartitionExecutor class and
# modify this parameter to correspond to your Java class
# Datatype: String
# series_partition_executor_class=org.apache.iotdb.commons.partition.executor.hash.BKDRHashExecutor

# The policy of extension SchemaRegionGroup for each Database.
# These policies are currently supported:
# 1. CUSTOM(Each Database will allocate schema_region_group_per_database RegionGroups as soon as created)
# 2. AUTO(Each Database will automatically extend SchemaRegionGroups based on the data it has)
# Datatype: String
# schema_region_group_extension_policy=AUTO

# When set schema_region_group_extension_policy=CUSTOM,
# this parameter is the default number of SchemaRegionGroups for each Database.
# When set schema_region_group_extension_policy=AUTO,
# this parameter is the default minimal number of SchemaRegionGroups for each Database.
# Datatype: Integer
# default_schema_region_group_num_per_database=1

# Only take effect when set schema_region_group_extension_policy=AUTO.
# This parameter is the maximum number of SchemaRegions expected to be managed by each DataNode.
# Notice: Since each Database requires at least one SchemaRegionGroup to manage its schema,
# this parameter doesn't limit the upper bound of cluster SchemaRegions when there are too many Databases.
# Default is equal to the schema_replication_factor to ensure each DataNode will have a SchemaRegionGroupLeader.
# Datatype: Double
# schema_region_per_data_node=1.0

# The policy of extension DataRegionGroup for each Database.
# These policies are currently supported:
# 1. CUSTOM(Each Database will allocate data_region_group_per_database DataRegionGroups as soon as created)
# 2. AUTO(Each Database will automatically extend DataRegionGroups based on the data it has)
# Datatype: String
# data_region_group_extension_policy=AUTO

# When set data_region_group_extension_policy=CUSTOM,
# this parameter is the default number of DataRegionGroups for each Database.
# When set data_region_group_extension_policy=AUTO,
# this parameter is the default minimal number of DataRegionGroups for each Database.
# Datatype: Integer
# default_data_region_group_num_per_database=2

# Only take effect when set data_region_group_extension_policy=AUTO.
# This parameter is the maximum number of DataRegions expected to be managed by each DataNode.
# Notice: Since each Database requires at least two DataRegionGroups to manage its data,
# this parameter doesn't limit the upper bound of cluster DataRegions when there are too many Databases.
# Datatype: Double
# data_region_per_data_node=5.0


# Whether to enable the DataPartition inherit policy.
# DataPartition within the same SeriesPartitionSlot will inherit
# the allocation result of the previous TimePartitionSlot if set true
# Datatype: Boolean
# enable_data_partition_inherit_policy=false


# The policy of cluster RegionGroups' leader distribution.
# E.g. we should balance cluster RegionGroups' leader distribution when some DataNodes are shutdown or re-connected.
# These policies are currently supported:
# 1. GREEDY(Distribute leader through a simple greedy algorithm, might cause unbalance)
# 2. MIN_COST_FLOW(Default, distribute leader through min cost flow algorithm)
# Datatype: String
# leader_distribution_policy=MIN_COST_FLOW

# Whether to enable auto leader balance for Ratis consensus protocol.
# The ConfigNode-leader will balance the leader of Ratis-RegionGroups by leader_distribution_policy if set true.
# Notice: Default is false because the Ratis is unstable for this function.
# Datatype: Boolean
# enable_auto_leader_balance_for_ratis_consensus=false

# Whether to enable auto leader balance for IoTConsensus protocol.
# The ConfigNode-leader will balance the leader of IoTConsensus-RegionGroups by leader_distribution_policy if set true.
# Notice: Default is true because the IoTConsensus depends on this function to distribute leader.
# Datatype: Boolean
# enable_auto_leader_balance_for_iot_consensus=true

####################
### Cluster management
####################

# Time partition interval in milliseconds, and partitioning data inside each data region, default is equal to one week
# Can not be changed after the first start
# Datatype: long
# time_partition_interval=604800000

# The heartbeat interval in milliseconds, default is 1000ms
# Datatype: long
# heartbeat_interval_in_ms=1000

# Disk remaining threshold at which DataNode is set to ReadOnly status
# Datatype: double(percentage)
# disk_space_warning_threshold=0.05

####################
### Memory Control Configuration
####################

# Whether to enable memory control
# Datatype: boolean
# enable_mem_control=true

# Memory Allocation Ratio: StorageEngine, QueryEngine, SchemaEngine, Consensus and Free Memory.
# The parameter form is a:b:c:d:e, where a, b, c, d and e are integers. for example: 1:1:1:1:1 , 6:2:1:1:1
# If you have high level of writing pressure and low level of reading pressure, please adjust it to for example 6:1:1:1:2
# storage_query_schema_consensus_free_memory_proportion=3:3:1:1:2

# Schema Memory Allocation Ratio: SchemaRegion, SchemaCache, PartitionCache and LastCache.
# The parameter form is a:b:c:d, where a, b, c and d are integers. for example: 1:1:1:1 , 6:2:1:1
# schema_memory_allocate_proportion=5:3:1:1

# Memory allocation ratio in StorageEngine: Write, Compaction
# The parameter form is a:b:c:d, where a, b, c and d are integers. for example: 8:2 , 7:3
# storage_engine_memory_proportion=8:2

# Memory allocation ratio in writing: Memtable, TimePartitionInfo
# Memtable is the total memory size of all memtables
# TimePartitionInfo is the total memory size of last flush time of all data regions
# write_memory_proportion=19:1

# Max number of concurrent writing time partitions in one database
# This parameter is used to control total memTable number when memory control is disabled
# The max number of memTable is 4 * concurrent_writing_time_partition * database number
# Datatype: long
# concurrent_writing_time_partition=1

# primitive array size (length of each array) in array pool
# Datatype: int
# primitive_array_size=64

# size proportion for chunk metadata maintains in memory when writing tsfile
# Datatype: double
# chunk_metadata_size_proportion=0.1

# Ratio of write memory for invoking flush disk, 0.4 by default
# If you have extremely high write load (like batch=1000), it can be set lower than the default value like 0.2
# Datatype: double
# flush_proportion=0.4

# Ratio of write memory allocated for buffered arrays, 0.6 by default
# Datatype: double
# buffered_arrays_memory_proportion=0.6

# Ratio of write memory for rejecting insertion, 0.8 by default
# If you have extremely high write load (like batch=1000) and the physical memory size is large enough,
# it can be set higher than the default value like 0.9
# Datatype: double
# reject_proportion=0.8

# If memory cost of data region increased more than proportion of allocated memory for write, report to system. The default value is 0.001
# Datatype: double
# write_memory_variation_report_proportion=0.001

# When an inserting is rejected, waiting period (in ms) to check system again, 50 by default.
# If the insertion has been rejected and the read load is low, it can be set larger.
# Datatype: int
# check_period_when_insert_blocked=50

# size of ioTaskQueue. The default value is 10
# Datatype: int
# io_task_queue_size_for_flushing=10

# If true, we will estimate each query's possible memory footprint before executing it and deny it if its estimated memory exceeds current free memory
# Datatype: bool
# enable_query_memory_estimation=true

####################
### Schema Engine Configuration
####################

# thread pool size for read operation in DataNode's coordinator.
# Datatype: int
# coordinator_read_executor_size=20

# thread pool size for write operation in DataNode's coordinator.
# Datatype: int
# coordinator_write_executor_size=50

# cache size for partition.
# This cache is used to improve partition fetch from config node.
# Datatype: int
# partition_cache_size=1000

# Size of log buffer in each metadata operation plan(in byte).
# If the size of a metadata operation plan is larger than this parameter, then it will be rejected by SchemaRegion
# If it sets a value smaller than 0, use the default value 1024*1024
# Datatype: int
# mlog_buffer_size=1048576

# The cycle when metadata log is periodically forced to be written to disk(in milliseconds)
# If sync_mlog_period_in_ms=0 it means force metadata log to be written to disk after each refreshment
# Set this parameter to 0 may slow down the operation on slow disk.
# sync_mlog_period_in_ms=100

# interval num for tag and attribute records when force flushing to disk
# When a certain amount of tag and attribute records is reached, they will be force flushed to disk
# It is possible to lose at most tag_attribute_flush_interval records
# tag_attribute_flush_interval=1000

# max size for tag and attribute of one time series
# the unit is byte
# Datatype: int
# tag_attribute_total_size=700

# max measurement num of internal request
# When creating timeseries with Session.createMultiTimeseries, the user input plan, the timeseries num of
# which exceeds this num, will be split to several plans with timeseries no more than this num.
# max_measurement_num_of_internal_request=10000

# Policy of DataNodeSchemaCache eviction.
# Support FIFO and LRU policy. FIFO takes low cache update overhead. LRU takes high cache hit rate.
# datanode_schema_cache_eviction_policy=FIFO

# This configuration parameter sets the level at which the time series limit is applied.
# There are two available levels: 'device' and 'timeseries'.
# 'device': The limit is applied to the number of devices in the cluster.
# 'timeseries': The limit is applied to the number of timeseries in the cluster.
# Set the value to either 'device' or 'timeseries' based on your desired control level.
# cluster_schema_limit_level=timeseries

# This configuration parameter sets the maximum number of schema allowed in the cluster.
# The value should be a positive integer representing the desired threshold.
# When the threshold is reached, users will be prohibited from creating new time series.
# Set the value based on the desired maximum number of schema for your IoTDB cluster.
# -1 means the system does not impose a limit on the maximum number of time series.
# cluster_schema_limit_threshold=-1

####################
### Configurations for creating schema automatically
####################

# Whether creating schema automatically is enabled
# If true, then create database and timeseries automatically when not exists in insertion
# Or else, user need to create database and timeseries before insertion.
# Datatype: boolean
# enable_auto_create_schema=true

# Database level when creating schema automatically is enabled
# e.g. root.sg0.d1.s2
#      we will set root.sg0 as the database if database level is 1
# Datatype: int
# default_storage_group_level=1

# ALL data types: BOOLEAN, INT32, INT64, FLOAT, DOUBLE, TEXT

# register time series as which type when receiving boolean string "true" or "false"
# Datatype: TSDataType
# boolean_string_infer_type=BOOLEAN

# register time series as which type when receiving an integer string "67"
# Datatype: TSDataType
# integer_string_infer_type=FLOAT

# register time series as which type when receiving an integer string and using float may lose precision
# num > 2 ^ 24
# Datatype: TSDataType
# long_string_infer_type=DOUBLE

# register time series as which type when receiving a floating number string "6.7"
# Datatype: TSDataType
# floating_string_infer_type=FLOAT

# register time series as which type when receiving the Literal NaN. Values can be DOUBLE, FLOAT or TEXT
# Datatype: TSDataType
# nan_string_infer_type=DOUBLE

# BOOLEAN encoding when creating schema automatically is enabled
# Datatype: TSEncoding
# default_boolean_encoding=RLE

# INT32 encoding when creating schema automatically is enabled
# Datatype: TSEncoding
# default_int32_encoding=RLE

# INT64 encoding when creating schema automatically is enabled
# Datatype: TSEncoding
# default_int64_encoding=RLE

# FLOAT encoding when creating schema automatically is enabled
# Datatype: TSEncoding
# default_float_encoding=GORILLA

# DOUBLE encoding when creating schema automatically is enabled
# Datatype: TSEncoding
# default_double_encoding=GORILLA

# TEXT encoding when creating schema automatically is enabled
# Datatype: TSEncoding
# default_text_encoding=PLAIN

####################
### Query Configurations
####################

# The read consistency level
# These consistency levels are currently supported:
# 1. strong(Default, read from the leader replica)
# 2. weak(Read from a random replica)
# Datatype: string
# read_consistency_level=strong

# Whether to cache meta data(BloomFilter, ChunkMetadata and TimeSeriesMetadata) or not.
# Datatype: boolean
# meta_data_cache_enable=true

# Read memory Allocation Ratio: BloomFilterCache : ChunkCache : TimeSeriesMetadataCache : Coordinator : Operators : DataExchange : timeIndex in TsFileResourceList : others.
# The parameter form is a:b:c:d:e:f:g:h, where a, b, c, d, e, f, g and h are integers. for example: 1:1:1:1:1:1:1:1 , 1:100:200:50:200:200:200:50
# chunk_timeseriesmeta_free_memory_proportion=1:100:200:50:200:200:200:50

# Whether to enable LAST cache
# Datatype: boolean
# enable_last_cache=true

# Core size of ThreadPool of MPP data exchange
# Datatype: int
# mpp_data_exchange_core_pool_size=10

# Max size of ThreadPool of MPP data exchange
# Datatype: int
# mpp_data_exchange_max_pool_size=10

# Max waiting time for MPP data exchange
# Datatype: int
# mpp_data_exchange_keep_alive_time_in_ms=1000

# The max execution time of a DriverTask
# Datatype: int, Unit: ms
# driver_task_execution_time_slice_in_ms=100

# The max capacity of a TsBlock
# Datatype: int, Unit: byte
# max_tsblock_size_in_bytes=131072

# The max number of lines in a single TsBlock
# Datatype: int
# max_tsblock_line_number=1000

# Time cost(ms) threshold for slow query
# Datatype: long
# slow_query_threshold=5000

# The max executing time of query. unit: ms
# Datatype: int
# query_timeout_threshold=60000

# The maximum allowed concurrently executing queries
# Datatype: int
# max_allowed_concurrent_queries=1000

# How many threads can concurrently execute query statement. When <= 0, use CPU core number.
# Datatype: int
# query_thread_count=0

# How many pipeline drivers will be created for one fragment instance. When <= 0, use CPU core number / 2.
# Datatype: int
# degree_of_query_parallelism=0

# The threshold of count map size when calculating the MODE aggregation function
# Datatype: int
# mode_map_size_threshold=10000

# The amount of data iterate each time in server (the number of data strips, that is, the number of different timestamps.)
# Datatype: int
# batch_size=100000

# The memory for external sort in sort operator, when the data size is smaller than sort_buffer_size_in_bytes, the sort operator will use in-memory sort.
# Datatype: long
# sort_buffer_size_in_bytes=1048576

####################
### Storage Engine Configuration
####################

# Use this value to set timestamp precision as "ms", "us" or "ns".
# Once the precision has been set, it can not be changed.
# Datatype: String
# timestamp_precision=ms

# Default TTL for databases that are not set TTL by statements, If not set (default),
# the TTL will be unlimited.
# Notice: if this property is changed, previous created database which are not set TTL will also be affected.
# data.
# Datatype: long
# Unit: ms
# default_ttl_in_ms=36000000

# When the waiting time (in ms) of an inserting exceeds this, throw an exception. 10000 by default.
# If the insertion has been rejected and the read load is low, it can be set larger
# Datatype: int
# max_waiting_time_when_insert_blocked=10000

# Add a switch to drop ouf-of-order data
# Out-of-order data will impact the aggregation query a lot. Users may not care about discarding some out-of-order data.
# Datatype: boolean
# enable_discard_out_of_order_data=false

# What will the system do when unrecoverable error occurs.
# Datatype: String
# Optional strategies are as follows:
# 1. CHANGE_TO_READ_ONLY: set system status to read-only and the system only accepts query operations.
# 2. SHUTDOWN: the system will be shutdown.
# handle_system_error=CHANGE_TO_READ_ONLY

# Only take effects when enable_mem_control is false.
# When a memTable's size (in byte) exceeds this, the memtable is flushed to disk. The default threshold is 1 GB.
# Datatype: long
# memtable_size_threshold=1073741824

# Whether to timed flush sequence tsfiles' memtables.
# Datatype: boolean
# enable_timed_flush_seq_memtable=true

# If a memTable's created time is older than current time minus this, the memtable will be flushed to disk.
# Only check sequence tsfiles' memtables.
# The default flush interval is 3 * 60 * 60 * 1000. (unit: ms)
# Datatype: long
# seq_memtable_flush_interval_in_ms=10800000

# The interval to check whether sequence memtables need flushing.
# The default flush check interval is 10 * 60 * 1000. (unit: ms)
# Datatype: long
# seq_memtable_flush_check_interval_in_ms=600000

# Whether to timed flush unsequence tsfiles' memtables.
# Datatype: boolean
# enable_timed_flush_unseq_memtable=true

# If a memTable's created time is older than current time minus this, the memtable will be flushed to disk.
# Only check unsequence tsfiles' memtables.
# The default flush interval is 3 * 60 * 60 * 1000. (unit: ms)
# Datatype: long
# unseq_memtable_flush_interval_in_ms=10800000

# The interval to check whether unsequence memtables need flushing.
# The default flush check interval is 10 * 60 * 1000. (unit: ms)
# Datatype: long
# unseq_memtable_flush_check_interval_in_ms=600000

# The sort algorithms used in the memtable's TVList
# TIM: default tim sort,
# QUICK: quick sort,
# BACKWARD: backward sort
# tvlist_sort_algorithm=TIM

# When the average point number of timeseries in memtable exceeds this, the memtable is flushed to disk. The default threshold is 100000.
# Datatype: int
# avg_series_point_number_threshold=100000

# How many threads can concurrently flush. When <= 0, use CPU core number.
# Datatype: int
# flush_thread_count=0

# In one insert (one device, one timestamp, multiple measurements),
# if enable partial insert, one measurement failure will not impact other measurements
# Datatype: boolean
# enable_partial_insert=true

# the interval to log recover progress of each vsg when starting iotdb
# Datatype: int
# recovery_log_interval_in_ms=5000

# If using v0.13 client to insert data, please set this configuration to true.
# Notice: if using v0.13/v1.0 client or setting Client Version to V_0_13 manually, enable this config will disable insert redirection.
# Datatype: boolean
# 0.13_data_insert_adapt=false

# When there exists old version(v2) TsFile, how many thread will be set up to perform upgrade tasks, 1 by default.
# Set to 1 when less than or equal to 0.
# Datatype: int
# upgrade_thread_count=1

# The max size of the device path cache. This cache is for avoiding initialize duplicated device id object in write process.
# Datatype: int
# device_path_cache_size=500000

# When flushing a MemTable, the range of thread number that will be available for each pipeline state.
# Set to 1 when less than or equal to 0.
# Datatype: int
# flush_min_sub_thread_num=1
# flush_max_sub_thread_num=16

# If the idle ratio of a DynamicThread is below dynamic_min_idle_ratio, it will try to add a new thread in
# its group if there are fewer threads than flush_max_sub_thread_num.
# Datatype: double
#dynamic_min_idle_ratio=0.1

# If the idle ratio of a DynamicThread is over dynamic_max_idle_ratio, it will try to exit if there are more
# threads than flush_min_sub_thread_num.
# Datatype: double
#dynamic_max_idle_ratio=0.5

# A DynamicThread will not automatically exit unless its running time exceeds the value.
# Datatype: long
# dynamic_min_running_time_ns=10000000000

####################
### Compaction Configurations
####################
# sequence space compaction: only compact the sequence files
# Datatype: boolean
# enable_seq_space_compaction=true

# unsequence space compaction: only compact the unsequence files
# Datatype: boolean
# enable_unseq_space_compaction=true

# cross space compaction: compact the unsequence files into the overlapped sequence files
# Datatype: boolean
# enable_cross_space_compaction=true

# the selector of cross space compaction task
# Options: rewrite
# cross_selector=rewrite

# the compaction performer of cross space compaction task
# Options: read_point, fast (under test)
# cross_performer=fast

# the selector of inner sequence space compaction task
# Options: size_tiered
# inner_seq_selector=size_tiered

# the performer of inner sequence space compaction task
# Options: read_chunk, fast (under test)
# inner_seq_performer=read_chunk

# the selector of inner unsequence space compaction task
# Options: size_tiered
# inner_unseq_selector=size_tiered

# the performer of inner unsequence space compaction task
# Options: read_point, fast (under test)
# inner_unseq_performer=fast

# The priority of compaction execution
# INNER_CROSS: prioritize inner space compaction, reduce the number of files first
# CROSS_INNER: prioritize cross space compaction, eliminate the unsequence files first
# BALANCE: alternate two compaction types
# compaction_priority=BALANCE

# The size of candidate compaction task queue.
# Datatype: int
# candidate_compaction_task_queue_size = 50

# The target tsfile size in compaction
# default is 2GB
# Datatype: long, Unit: byte
# target_compaction_file_size=2147483648

# The target chunk size in compaction and when memtable reaches this threshold, flush the memtable to disk.
# default is 1MB
# Datatype: long, Unit: byte
# target_chunk_size=1048576

# The target point nums in one chunk in compaction
# Datatype: long
# target_chunk_point_num=100000

# If the chunk size is lower than this threshold, it will be deserialize into points, default is 128 byte
# Datatype: long, Unit:byte
# chunk_size_lower_bound_in_compaction=128

# If the chunk point num is lower than this threshold, it will be deserialize into points
# Datatype: long
# chunk_point_num_lower_bound_in_compaction=100

# The max file when selecting inner space compaction candidate files
# Datatype: int
# max_inner_compaction_candidate_file_num=30

# The max file when selecting cross space compaction candidate files
# At least one unseq file with it's overlapped seq files will be selected even exceeded this number
# Datatype: int
# max_cross_compaction_candidate_file_num=1000

# The max total size when selecting cross space compaction candidate files
# At least one unseq file with it's overlapped seq files will be selected even exceeded this number
# Datatype: long, Unit: byte
# max_cross_compaction_candidate_file_size=5368709120

# The min inner compaction level of unsequence file which can be selected as candidate
# Datatype: int
# min_cross_compaction_unseq_file_level=1

# If one merge file selection runs for more than this time, it will be ended and its current
# selection will be used as final selection.
# When < 0, it means time is unbounded.
# Datatype: long, Unit: ms
# cross_compaction_file_selection_time_budget=30000

# How many threads will be set up to perform compaction, 10 by default.
# Set to 1 when less than or equal to 0.
# Datatype: int
# compaction_thread_count=10

# The interval of compaction task schedule
# Datatype: long, Unit: ms
# compaction_schedule_interval_in_ms=60000

# The interval of compaction task submission
# Datatype: long, Unit: ms
# compaction_submission_interval_in_ms=60000

# The limit of write throughput merge can reach per second
# Datatype: int
# compaction_write_throughput_mb_per_sec=16

# The number of sub compaction threads to be set up to perform compaction.
# Currently only works for nonAligned data in cross space compaction and unseq inner space compaction.
# Set to 1 when less than or equal to 0.
# Datatype: int
# sub_compaction_thread_count=4

# Enable the check of sequence tsfile time range after compaction
# Datatype: boolean
# enable_compaction_validation=true

####################
### Write Ahead Log Configuration
####################

# Write mode of wal
# The details of these three modes are as follows:
# 1. DISABLE: the system will disable wal.
# 2. SYNC: the system will submit wal synchronously, write request will not return until its wal is fsynced to the disk successfully.
# 3. ASYNC: the system will submit wal asynchronously, write request will return immediately no matter its wal is fsynced to the disk successfully.
# The write performance order is DISABLE > ASYNC > SYNC, but only SYNC mode can ensure data durability.
# wal_mode=ASYNC

# Max number of wal nodes, each node corresponds to one wal directory
# This parameter is only valid in the standalone mode. IoTConsensus uses one wal per data region and RatisConsensus doesn't use wal.
# The default value 0 means the number is determined by the system, the number is in the range of [data region num / 2, data region num].
# Notice: this value affects write performance significantly.
# For non-SSD disks, values between one third and half of databases number are recommended.
# Datatype: int
# max_wal_nodes_num=0

# Duration a wal flush operation will wait before calling fsync in the async mode
<<<<<<< HEAD
# A duration greater than 0 batches multiple wal fsync calls into one. This is useful when disks are slow or WAL write contention exists.
# Notice: this value affects write performance significantly, values in the range of 10ms-2000ms are recommended.
# Datatype: long
# wal_async_mode_fsync_delay_in_ms=1000

# Duration a wal flush operation will wait before calling fsync in the sync mode
# A duration greater than 0 batches multiple wal fsync calls into one. This is useful when disks are slow or WAL write contention exists.
# Notice: this value affects write performance significantly, values in the range of 0ms-10ms are recommended.
# Datatype: long
=======
# A duration greater than 0 batches multiple wal fsync calls into one. This is useful when disks are slow or WAL write contention exists.
# Notice: this value affects write performance significantly, values in the range of 10ms-2000ms are recommended.
# Datatype: long
# wal_async_mode_fsync_delay_in_ms=1000

# Duration a wal flush operation will wait before calling fsync in the sync mode
# A duration greater than 0 batches multiple wal fsync calls into one. This is useful when disks are slow or WAL write contention exists.
# Notice: this value affects write performance significantly, values in the range of 0ms-10ms are recommended.
# Datatype: long
>>>>>>> d79ba919
# wal_sync_mode_fsync_delay_in_ms=3

# Buffer size of each wal node
# If it's a value smaller than 0, use the default value 32 * 1024 * 1024 bytes (32MB).
# Datatype: int
# wal_buffer_size_in_byte=33554432

# Blocking queue capacity of each wal buffer, restricts maximum number of WALEdits cached in the blocking queue.
# Datatype: int
# wal_buffer_queue_capacity=500

# Size threshold of each wal file
# When a wal file's size exceeds this, the wal file will be closed and a new wal file will be created.
# If it's a value smaller than 0, use the default value 30 * 1024 * 1024 (30MB).
# Datatype: long
# wal_file_size_threshold_in_byte=31457280

# Minimum ratio of effective information in wal files
# This value should be between 0.0 and 1.0
# If effective information ratio is below this value, MemTable snapshot or flush will be triggered.
# Increase this value when wal occupies too much disk space. But, if this parameter is too large, the write performance may decline.
# Datatype: double
# wal_min_effective_info_ratio=0.1

# MemTable size threshold for triggering MemTable snapshot in wal
# When a memTable's size (in byte) exceeds this, wal can flush this memtable to disk, otherwise wal will snapshot this memtable in wal.
# If it's a value smaller than 0, use the default value 8 * 1024 * 1024 bytes (8MB).
# Datatype: long
# wal_memtable_snapshot_threshold_in_byte=8388608

# MemTable's max snapshot number in wal
# If one memTable's snapshot number in wal exceeds this value, it will be flushed to disk.
# Datatype: int
# max_wal_memtable_snapshot_num=1

# The period when outdated wal files are periodically deleted
# If this value is too large, outdated wal files may not able to be deleted in time.
# If it's a value smaller than 0, use the default value 20 * 1000 ms (20 seconds).
# Datatype: long
# delete_wal_files_period_in_ms=20000

# The minimum size of wal files when throttle down in IoTConsensus
# If it's a value smaller than 0, use the default value 50 * 1024 * 1024 * 1024 bytes (50GB).
# Datatype: long
# iot_consensus_throttle_threshold_in_byte=53687091200

# Maximum wait time of write cache in IoTConsensus
# If this value is less than or equal to 0, use the default value 10 * 1000 ms (10s)
# Datatype: long
# iot_consensus_cache_window_time_in_ms=-1

####################
### IoTConsensus Configuration
####################

# The maximum log entries num in IoTConsensus Batch
# Datatype: int
# data_region_iot_max_log_entries_num_per_batch = 1024

# The maximum size in IoTConsensus Batch
# Datatype: int
# data_region_iot_max_size_per_batch = 16777216

# The maximum pending batches num in IoTConsensus
# Datatype: int
# data_region_iot_max_pending_batches_num = 12

# The maximum memory ratio for queue in IoTConsensus
# Datatype: double
# data_region_iot_max_memory_ratio_for_queue = 0.6

####################
### TsFile Configurations
####################

# Datatype: int
# group_size_in_byte=134217728

# The memory size for each series writer to pack page, default value is 64KB
# Datatype: int
# page_size_in_byte=65536

# The maximum number of data points in a page, default 10000
# Datatype: int
# max_number_of_points_in_page=10000

# The threshold for pattern matching in regex
# Datatype: int
# pattern_matching_threshold=1000000

# Max size limitation of input string
# Datatype: int
# max_string_length=128

# Floating-point precision
# Datatype: int
# float_precision=2

# Encoder configuration
# Encoder of time series, supports TS_2DIFF, PLAIN and RLE(run-length encoding), REGULAR and default value is TS_2DIFF
# time_encoder=TS_2DIFF

# Encoder of value series. default value is PLAIN.
# For int, long data type, also supports TS_2DIFF and RLE(run-length encoding), GORILLA and ZIGZAG.
# value_encoder=PLAIN

# Compression configuration
# Data compression method, supports UNCOMPRESSED, SNAPPY, ZSTD, LZMA2 or LZ4. Default value is SNAPPY
# compressor=SNAPPY

# Maximum degree of a metadataIndex node, default value is 256
# Datatype: int
# max_degree_of_index_node=256

# time interval in minute for calculating query frequency
# Datatype: int
# frequency_interval_in_minute=1

# Signal-noise-ratio (SNR) of FREQ encoding
# Datatype: double
# freq_snr=40.0

# Block size of FREQ encoding
# Datatype: integer
# freq_block_size=1024

####################
### Watermark Configuration
####################

# Datatype: boolean
# watermark_module_opened=false

# Datatype: String
# watermark_secret_key=IoTDB*2019@Beijing

# Datatype: String
# watermark_bit_string=100101110100

# Datatype: String
# watermark_method=GroupBasedLSBMethod(embed_row_cycle=2,embed_lsb_num=5)

####################
### Authorization Configuration
####################

# which class to serve for authorization. By default, it is LocalFileAuthorizer.
# Another choice is org.apache.iotdb.commons.auth.authorizer.OpenIdAuthorizer
# authorizer_provider_class=org.apache.iotdb.commons.auth.authorizer.LocalFileAuthorizer

# If OpenIdAuthorizer is enabled, then openID_url must be set.
# openID_url=

# admin username, default is root
# Datatype: string
# admin_name=root

# encryption provider class
# iotdb_server_encrypt_decrypt_provider=org.apache.iotdb.commons.security.encrypt.MessageDigestEncrypt

# encryption provided class parameter
# iotdb_server_encrypt_decrypt_provider_parameter=

# admin password, default is root
# Datatype: string
# admin_password=root

# Cache size of user and role
# Datatype: int
# author_cache_size=1000

# Cache expire time of user and role
# Datatype: int
# author_cache_expire_time=30

####################
### UDF Configuration
####################

# Used to estimate the memory usage of text fields in a UDF query.
# It is recommended to set this value to be slightly larger than the average length of all text
# records.
# Datatype: int
# udf_initial_byte_array_length_for_memory_control=48

# How much memory may be used in ONE UDF query (in MB).
# The upper limit is 20% of allocated memory for read.
# Datatype: float
# udf_memory_budget_in_mb=30.0

# UDF memory allocation ratio.
# The parameter form is a:b:c, where a, b, and c are integers.
# udf_reader_transformer_collector_memory_proportion=1:1:1

# UDF lib dir
# If this property is unset, system will save the data in the default relative path directory under
# the UDF folder(i.e., %CONFIGNODE_HOME%/ext/udf).
#
# If it is absolute, system will save the data in exact location it points to.
# If it is relative, system will save the data in the relative path directory it indicates under the
# UDF folder.
# Note: If data_dir is assigned an empty string(i.e.,zero-size), it will be handled as a relative
# path.
#
# For Window platform
# If its prefix is a drive specifier followed by "\\", or if its prefix is "\\\\", then the path is
# absolute. Otherwise, it is relative.
# udf_lib_dir=ext\\udf
#
# For Linux platform
# If its prefix is "/", then the path is absolute. Otherwise, it is relative.
# udf_lib_dir=ext/udf

####################
### Trigger Configuration
####################

# Uncomment the following field to configure the trigger lib directory.
# For Window platform
# If its prefix is a drive specifier followed by "\\", or if its prefix is "\\\\", then the path is
# absolute. Otherwise, it is relative.
# trigger_lib_dir=ext\\trigger
# For Linux platform
# If its prefix is "/", then the path is absolute. Otherwise, it is relative.
# trigger_lib_dir=ext/trigger

# How many times will we retry to found an instance of stateful trigger on DataNodes
# 3 by default.
# Datatype: int
# stateful_trigger_retry_num_when_not_found=3


####################
### Select-Into Configuration
####################

# The maximum number of rows can be processed in insert-tablet-plan when executing select-into statements.
# When <= 0, use 10000.
# Datatype: int
# select_into_insert_tablet_plan_row_limit=10000

# The number of threads in the thread pool that execute insert-tablet tasks
# Datatype: int
# into_operation_execution_thread_count=2

####################
### Continuous Query Configuration
####################

# The number of threads in the scheduled thread pool that submit continuous query tasks periodically
# Datatype: int
# continuous_query_submit_thread_count=2

# The minimum value of the continuous query execution time interval
# Datatype: long(duration)
# continuous_query_min_every_interval_in_ms=1000

####################
### PIPE Configuration
####################

# Uncomment the following field to configure the pipe lib directory.
# For Window platform
# If its prefix is a drive specifier followed by "\\", or if its prefix is "\\\\", then the path is
# absolute. Otherwise, it is relative.
# pipe_lib_dir=ext\\pipe
# For Linux platform
# If its prefix is "/", then the path is absolute. Otherwise, it is relative.
# pipe_lib_dir=ext/pipe

# The maximum number of threads that can be used to execute the pipe subtasks in PipeSubtaskExecutor.
# pipe_max_thread_num = 5

# White IP list of Sync client.
# Please use the form of IPv4 network segment to present the range of IP, for example: 192.168.0.0/16
# If there are more than one IP segment, please separate them by commas
# The default is to reject all IP to sync except 127.0.0.1
# Datatype: String
# ip_white_list=127.0.0.1/32

# The maximum number of retry when syncing a file to receiver fails.
# max_number_of_sync_file_retry=5

####################
### RatisConsensus Configuration
####################

# max payload size for a single log-sync-RPC from leader to follower(in byte, by default 16MB)
# config_node_ratis_log_appender_buffer_size_max=16777216
# schema_region_ratis_log_appender_buffer_size_max=16777216
# data_region_ratis_log_appender_buffer_size_max=16777216

# trigger a snapshot when snapshot_trigger_threshold logs are written
# config_node_ratis_snapshot_trigger_threshold=400000
# schema_region_ratis_snapshot_trigger_threshold=400000
# data_region_ratis_snapshot_trigger_threshold=400000

# allow flushing Raft Log asynchronously
# config_node_ratis_log_unsafe_flush_enable=false
# schema_region_ratis_log_unsafe_flush_enable=false
# data_region_ratis_log_unsafe_flush_enable=false

# max capacity of a single Log segment file (in byte, by default 24MB)
# config_node_ratis_log_segment_size_max_in_byte=25165824
# schema_region_ratis_log_segment_size_max_in_byte=25165824
# data_region_ratis_log_segment_size_max_in_byte=25165824
# config_node_simple_consensus_log_segment_size_max_in_byte=25165824

# flow control window for ratis grpc log appender
# config_node_ratis_grpc_flow_control_window=4194304
# schema_region_ratis_grpc_flow_control_window=4194304
# data_region_ratis_grpc_flow_control_window=4194304
# data_region_ratis_grpc_leader_outstanding_appends_max=128
# data_region_ratis_log_force_sync_num=128

# min election timeout for leader election
# config_node_ratis_rpc_leader_election_timeout_min_ms=2000
# schema_region_ratis_rpc_leader_election_timeout_min_ms=2000
# data_region_ratis_rpc_leader_election_timeout_min_ms=2000

# max election timeout for leader election
# config_node_ratis_rpc_leader_election_timeout_max_ms=4000
# schema_region_ratis_rpc_leader_election_timeout_max_ms=4000
# data_region_ratis_rpc_leader_election_timeout_max_ms=4000

# ratis client retry threshold
# config_node_ratis_request_timeout_ms=10000
# schema_region_ratis_request_timeout_ms=10000
# data_region_ratis_request_timeout_ms=10000

# currently we use exponential back-off retry policy for ratis
# config_node_ratis_max_retry_attempts=10
# config_node_ratis_initial_sleep_time_ms=100
# config_node_ratis_max_sleep_time_ms=10000
# schema_region_ratis_max_retry_attempts=10
# schema_region_ratis_initial_sleep_time_ms=100
# schema_region_ratis_max_sleep_time_ms=10000
# data_region_ratis_max_retry_attempts=10
# data_region_ratis_initial_sleep_time_ms=100
# data_region_ratis_max_sleep_time_ms=10000

# first election timeout
# ratis_first_election_timeout_min_ms=50
# ratis_first_election_timeout_max_ms=150

# preserve certain logs when take snapshot and purge
# config_node_ratis_preserve_logs_num_when_purge=1000
# schema_region_ratis_preserve_logs_num_when_purge=1000
# data_region_ratis_preserve_logs_num_when_purge=1000

# Raft Log disk size control
# config_node_ratis_log_max_size = 2147483648
# schema_region_ratis_log_max_size = 2147483648
# data_region_ratis_log_max_size = 21474836480

####################
### Procedure Configuration
####################

# Default number of worker thread count
# Datatype: int
# procedure_core_worker_thread_count=4

# Default time interval of completed procedure cleaner work in, time unit is second
# Datatype: int
# procedure_completed_clean_interval=30

# Default ttl of completed procedure, time unit is second
# Datatype: int
# procedure_completed_evict_ttl=800

####################
### MQTT Broker Configuration
####################

# whether to enable the mqtt service.
# Datatype: boolean
# enable_mqtt_service=false

# the mqtt service binding host.
# Datatype: String
# mqtt_host=127.0.0.1

# the mqtt service binding port.
# Datatype: int
# mqtt_port=1883

# the handler pool size for handing the mqtt messages.
# Datatype: int
# mqtt_handler_pool_size=1

# the mqtt message payload formatter.
# Datatype: String
# mqtt_payload_formatter=json

# max length of mqtt message in byte
# Datatype: int
# mqtt_max_message_size=1048576

####################
### REST Service Configuration
####################

# Is the REST service enabled
# enable_rest_service=false

# the binding port of the REST service
# rest_service_port=18080

# Whether to display rest service interface information through swagger. eg: http://ip:port/swagger.json
# enable_swagger=false

# the default row limit to a REST query response when the rowSize parameter is not given in request
# rest_query_default_row_size_limit=10000

# the expiration time of the user login information cache (in seconds)
# cache_expire_in_seconds=28800

# maximum number of users can be stored in the user login cache.
# cache_max_num=100

# init capacity of users can be stored in the user login cache.
# cache_init_num=10

# is SSL enabled
# enable_https=false

# SSL key store path
# key_store_path=

# SSL key store password
# key_store_pwd=

# Is client authentication required
# client_auth=false

# SSL trust store path
# trust_store_path=

# SSL trust store password.
# trust_store_pwd=

# SSL timeout (in seconds)
# idle_timeout_in_seconds=50000


####################
### InfluxDB RPC Service Configuration
####################

# Datatype: boolean
# enable_influxdb_rpc_service=false

# Datatype: int
# influxdb_rpc_port=8086<|MERGE_RESOLUTION|>--- conflicted
+++ resolved
@@ -716,7 +716,6 @@
 # max_wal_nodes_num=0
 
 # Duration a wal flush operation will wait before calling fsync in the async mode
-<<<<<<< HEAD
 # A duration greater than 0 batches multiple wal fsync calls into one. This is useful when disks are slow or WAL write contention exists.
 # Notice: this value affects write performance significantly, values in the range of 10ms-2000ms are recommended.
 # Datatype: long
@@ -726,17 +725,6 @@
 # A duration greater than 0 batches multiple wal fsync calls into one. This is useful when disks are slow or WAL write contention exists.
 # Notice: this value affects write performance significantly, values in the range of 0ms-10ms are recommended.
 # Datatype: long
-=======
-# A duration greater than 0 batches multiple wal fsync calls into one. This is useful when disks are slow or WAL write contention exists.
-# Notice: this value affects write performance significantly, values in the range of 10ms-2000ms are recommended.
-# Datatype: long
-# wal_async_mode_fsync_delay_in_ms=1000
-
-# Duration a wal flush operation will wait before calling fsync in the sync mode
-# A duration greater than 0 batches multiple wal fsync calls into one. This is useful when disks are slow or WAL write contention exists.
-# Notice: this value affects write performance significantly, values in the range of 0ms-10ms are recommended.
-# Datatype: long
->>>>>>> d79ba919
 # wal_sync_mode_fsync_delay_in_ms=3
 
 # Buffer size of each wal node
