--- conflicted
+++ resolved
@@ -2401,18 +2401,11 @@
     Map<String, List<InputLocation>> outputMappings = new LinkedHashMap<>();
     int tsBlockIndex = 0;
     for (PlanNode childNode : node.getChildren()) {
-<<<<<<< HEAD
-      //      outputMappings
-      //          .computeIfAbsent(TimestampOperand.TIMESTAMP_EXPRESSION_STRING, key -> new
-      // ArrayList<>())
-      //          .add(new InputLocation(tsBlockIndex, -1));
-=======
       outputMappings
           .computeIfAbsent(TIMESTAMP_EXPRESSION_STRING, key -> new ArrayList<>())
           .add(new InputLocation(tsBlockIndex, -1));
->>>>>>> 8a72efd4
       int valueColumnIndex = 0;
-      // valueColumnIndex++;
+      valueColumnIndex++;
       for (String columnName : childNode.getOutputColumnNames()) {
         outputMappings
             .computeIfAbsent(columnName, key -> new ArrayList<>())
