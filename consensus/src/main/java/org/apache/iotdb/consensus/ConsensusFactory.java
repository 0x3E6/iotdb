/*
 * Licensed to the Apache Software Foundation (ASF) under one
 * or more contributor license agreements.  See the NOTICE file
 * distributed with this work for additional information
 * regarding copyright ownership.  The ASF licenses this file
 * to you under the Apache License, Version 2.0 (the
 * "License"); you may not use this file except in compliance
 * with the License.  You may obtain a copy of the License at
 *
 *     http://www.apache.org/licenses/LICENSE-2.0
 *
 * Unless required by applicable law or agreed to in writing,
 * software distributed under the License is distributed on an
 * "AS IS" BASIS, WITHOUT WARRANTIES OR CONDITIONS OF ANY
 * KIND, either express or implied.  See the License for the
 * specific language governing permissions and limitations
 * under the License.
 */

package org.apache.iotdb.consensus;

import org.apache.iotdb.consensus.config.ConsensusConfig;

import org.slf4j.Logger;
import org.slf4j.LoggerFactory;

import java.lang.reflect.Constructor;
import java.lang.reflect.InvocationTargetException;
import java.util.Optional;

public class ConsensusFactory {
  public static final String CONSTRUCT_FAILED_MSG =
      "Construct consensusImpl failed, Please check your consensus className %s";

<<<<<<< HEAD
  public static final String StandAloneConsensus =
      "org.apache.iotdb.consensus.standalone.StandAloneConsensus";
  public static final String RatisConsensus = "org.apache.iotdb.consensus.ratis.RatisConsensus";
  public static final String MultiLeaderConsensus =
      "org.apache.iotdb.consensus.multileader.MultiLeaderConsensus";
  public static final String RaftConsensus =
      "org.apache.iotdb.consensus.natraft.RaftConsensus";
=======
  public static final String SIMPLE_CONSENSUS = "org.apache.iotdb.consensus.simple.SimpleConsensus";
  public static final String RATIS_CONSENSUS = "org.apache.iotdb.consensus.ratis.RatisConsensus";
  public static final String IOT_CONSENSUS = "org.apache.iotdb.consensus.iot.IoTConsensus";
>>>>>>> 077704ec

  private static final Logger logger = LoggerFactory.getLogger(ConsensusFactory.class);

  public static Optional<IConsensus> getConsensusImpl(
      String className, ConsensusConfig config, IStateMachine.Registry registry) {
    try {
      Class<?> executor = Class.forName(className);
      Constructor<?> executorConstructor =
          executor.getDeclaredConstructor(ConsensusConfig.class, IStateMachine.Registry.class);
      executorConstructor.setAccessible(true);
      return Optional.of((IConsensus) executorConstructor.newInstance(config, registry));
    } catch (ClassNotFoundException
        | NoSuchMethodException
        | InstantiationException
        | IllegalAccessException
        | InvocationTargetException e) {
      logger.error("Couldn't Construct IConsensus class: {}", className, e);
    }
    return Optional.empty();
  }
}<|MERGE_RESOLUTION|>--- conflicted
+++ resolved
@@ -32,19 +32,10 @@
   public static final String CONSTRUCT_FAILED_MSG =
       "Construct consensusImpl failed, Please check your consensus className %s";
 
-<<<<<<< HEAD
-  public static final String StandAloneConsensus =
-      "org.apache.iotdb.consensus.standalone.StandAloneConsensus";
-  public static final String RatisConsensus = "org.apache.iotdb.consensus.ratis.RatisConsensus";
-  public static final String MultiLeaderConsensus =
-      "org.apache.iotdb.consensus.multileader.MultiLeaderConsensus";
-  public static final String RaftConsensus =
-      "org.apache.iotdb.consensus.natraft.RaftConsensus";
-=======
   public static final String SIMPLE_CONSENSUS = "org.apache.iotdb.consensus.simple.SimpleConsensus";
   public static final String RATIS_CONSENSUS = "org.apache.iotdb.consensus.ratis.RatisConsensus";
   public static final String IOT_CONSENSUS = "org.apache.iotdb.consensus.iot.IoTConsensus";
->>>>>>> 077704ec
+  public static final String RAFT_CONSENSUS = "org.apache.iotdb.consensus.natraft.RaftConsensus";
 
   private static final Logger logger = LoggerFactory.getLogger(ConsensusFactory.class);
 
