/*
 * Licensed to the Apache Software Foundation (ASF) under one
 * or more contributor license agreements.  See the NOTICE file
 * distributed with this work for additional information
 * regarding copyright ownership.  The ASF licenses this file
 * to you under the Apache License, Version 2.0 (the
 * "License"); you may not use this file except in compliance
 * with the License.  You may obtain a copy of the License at
 *
 *     http://www.apache.org/licenses/LICENSE-2.0
 *
 * Unless required by applicable law or agreed to in writing,
 * software distributed under the License is distributed on an
 * "AS IS" BASIS, WITHOUT WARRANTIES OR CONDITIONS OF ANY
 * KIND, either express or implied.  See the License for the
 * specific language governing permissions and limitations
 * under the License.
 */
package org.apache.iotdb.os;

import org.apache.iotdb.os.conf.ObjectStorageConfig;
import org.apache.iotdb.os.conf.ObjectStorageDescriptor;
import org.apache.iotdb.tsfile.fileSystem.fileInputFactory.FileInputFactory;
import org.apache.iotdb.tsfile.fileSystem.fileInputFactory.HybridFileInputFactory;
import org.apache.iotdb.tsfile.read.reader.TsFileInput;
import org.apache.iotdb.tsfile.utils.FSUtils;

import org.slf4j.Logger;
import org.slf4j.LoggerFactory;

import java.io.File;
import java.io.IOException;

public class HybridFileInputFactoryDecorator implements FileInputFactory {
  private static final Logger logger =
      LoggerFactory.getLogger(HybridFileInputFactoryDecorator.class);
  private static final ObjectStorageConfig config =
      ObjectStorageDescriptor.getInstance().getConfig();
  private static final FileInputFactory fileInputFactory = new HybridFileInputFactory();

  private int dataNodeId;

  public HybridFileInputFactoryDecorator(int dataNodeId) {
    this.dataNodeId = dataNodeId;
  }

  @Override
  public TsFileInput getTsFileInput(String filePath) throws IOException {
    File file = new File(filePath);
    if (!file.exists()) {
<<<<<<< HEAD
      return fileInputFactory.getTsFileInput(
          FSUtils.parseLocalTsFile2OSFile(file, AWSS3Config.getBucketName(), dataNodeId).getPath());
=======
      fileInputFactory.getTsFileInput(
          FSUtils.parseLocalTsFile2OSFile(file, config.getBucketName(), dataNodeId).getPath());
>>>>>>> 95eb0f17
    }
    return fileInputFactory.getTsFileInput(filePath);
  }
}<|MERGE_RESOLUTION|>--- conflicted
+++ resolved
@@ -48,13 +48,8 @@
   public TsFileInput getTsFileInput(String filePath) throws IOException {
     File file = new File(filePath);
     if (!file.exists()) {
-<<<<<<< HEAD
       return fileInputFactory.getTsFileInput(
-          FSUtils.parseLocalTsFile2OSFile(file, AWSS3Config.getBucketName(), dataNodeId).getPath());
-=======
-      fileInputFactory.getTsFileInput(
           FSUtils.parseLocalTsFile2OSFile(file, config.getBucketName(), dataNodeId).getPath());
->>>>>>> 95eb0f17
     }
     return fileInputFactory.getTsFileInput(filePath);
   }
