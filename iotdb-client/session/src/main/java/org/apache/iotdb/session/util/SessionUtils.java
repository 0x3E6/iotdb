/*
 * Licensed to the Apache Software Foundation (ASF) under one
 * or more contributor license agreements.  See the NOTICE file
 * distributed with this work for additional information
 * regarding copyright ownership.  The ASF licenses this file
 * to you under the Apache License, Version 2.0 (the
 * "License"); you may not use this file except in compliance
 * with the License.  You may obtain a copy of the License at
 *
 *      http://www.apache.org/licenses/LICENSE-2.0
 *
 * Unless required by applicable law or agreed to in writing,
 * software distributed under the License is distributed on an
 * "AS IS" BASIS, WITHOUT WARRANTIES OR CONDITIONS OF ANY
 * KIND, either express or implied.  See the License for the
 * specific language governing permissions and limitations
 * under the License.
 */

package org.apache.iotdb.session.util;

import org.apache.iotdb.common.rpc.thrift.TEndPoint;
import org.apache.iotdb.rpc.IoTDBConnectionException;
import org.apache.iotdb.tsfile.common.conf.TSFileConfig;
import org.apache.iotdb.tsfile.compress.ICompressor;
import org.apache.iotdb.tsfile.exception.write.UnSupportedDataTypeException;
import org.apache.iotdb.tsfile.file.metadata.enums.CompressionType;
import org.apache.iotdb.tsfile.file.metadata.enums.TSDataType;
import org.apache.iotdb.tsfile.utils.Binary;
import org.apache.iotdb.tsfile.utils.BitMap;
import org.apache.iotdb.tsfile.utils.BytesUtils;
import org.apache.iotdb.tsfile.utils.ReadWriteIOUtils;
import org.apache.iotdb.tsfile.write.record.Tablet;
import org.apache.iotdb.tsfile.write.schema.MeasurementSchema;

<<<<<<< HEAD
import org.slf4j.Logger;
import org.slf4j.LoggerFactory;

import java.io.IOException;
=======
>>>>>>> 1ae952ce
import java.nio.ByteBuffer;
import java.util.ArrayList;
import java.util.List;

import static org.apache.iotdb.session.Session.MSG_UNSUPPORTED_DATA_TYPE;

public class SessionUtils {

  private static final byte TYPE_NULL = -2;

  public static ByteBuffer getTimeBuffer(Tablet tablet) {
    ByteBuffer timeBuffer = ByteBuffer.allocate(tablet.getTimeBytesSize());
    for (int i = 0; i < tablet.rowSize; i++) {
      timeBuffer.putLong(tablet.timestamps[i]);
    }
    timeBuffer.flip();
    return timeBuffer;
  }

  @SuppressWarnings("squid:S3776") // Suppress high Cognitive Complexity warning
  public static ByteBuffer getValueBuffer(Tablet tablet) {
    ByteBuffer valueBuffer = ByteBuffer.allocate(tablet.getTotalValueOccupation());
    for (int i = 0; i < tablet.getSchemas().size(); i++) {
      MeasurementSchema schema = tablet.getSchemas().get(i);
      getValueBufferOfDataType(schema.getType(), tablet, i, valueBuffer);
    }
    if (tablet.bitMaps != null) {
      for (BitMap bitMap : tablet.bitMaps) {
        boolean columnHasNull = bitMap != null && !bitMap.isAllUnmarked();
        valueBuffer.put(BytesUtils.boolToByte(columnHasNull));
        if (columnHasNull) {
          byte[] bytes = bitMap.getByteArray();
          for (int j = 0; j < tablet.rowSize / Byte.SIZE + 1; j++) {
            valueBuffer.put(bytes[j]);
          }
        }
      }
    }
    valueBuffer.flip();
    return valueBuffer;
  }

  public static ByteBuffer getValueBuffer(List<TSDataType> types, List<Object> values)
      throws IoTDBConnectionException {
    ByteBuffer buffer = ByteBuffer.allocate(SessionUtils.calculateLength(types, values));
    SessionUtils.putValues(types, values, buffer);
    return buffer;
  }

  private static int calculateLength(List<TSDataType> types, List<Object> values)
      throws IoTDBConnectionException {
    int res = 0;
    for (int i = 0; i < types.size(); i++) {
      // types
      res += Byte.BYTES;
      switch (types.get(i)) {
        case BOOLEAN:
          res += 1;
          break;
        case INT32:
          res += Integer.BYTES;
          break;
        case INT64:
          res += Long.BYTES;
          break;
        case FLOAT:
          res += Float.BYTES;
          break;
        case DOUBLE:
          res += Double.BYTES;
          break;
        case TEXT:
          res += Integer.BYTES;
          if (values.get(i) instanceof Binary) {
            res += ((Binary) values.get(i)).getValues().length;
          } else {
            res += ((String) values.get(i)).getBytes(TSFileConfig.STRING_CHARSET).length;
          }
          break;
        default:
          throw new IoTDBConnectionException(MSG_UNSUPPORTED_DATA_TYPE + types.get(i));
      }
    }
    return res;
  }

  /**
   * put value in buffer
   *
   * @param types types list
   * @param values values list
   * @param buffer buffer to insert
   * @throws IoTDBConnectionException
   */
  private static void putValues(List<TSDataType> types, List<Object> values, ByteBuffer buffer)
      throws IoTDBConnectionException {
    for (int i = 0; i < values.size(); i++) {
      if (values.get(i) == null) {
        ReadWriteIOUtils.write(TYPE_NULL, buffer);
        continue;
      }
      ReadWriteIOUtils.write(types.get(i), buffer);
      switch (types.get(i)) {
        case BOOLEAN:
          ReadWriteIOUtils.write((Boolean) values.get(i), buffer);
          break;
        case INT32:
          ReadWriteIOUtils.write((Integer) values.get(i), buffer);
          break;
        case INT64:
          ReadWriteIOUtils.write((Long) values.get(i), buffer);
          break;
        case FLOAT:
          ReadWriteIOUtils.write((Float) values.get(i), buffer);
          break;
        case DOUBLE:
          ReadWriteIOUtils.write((Double) values.get(i), buffer);
          break;
        case TEXT:
          byte[] bytes;
          if (values.get(i) instanceof Binary) {
            bytes = ((Binary) values.get(i)).getValues();
          } else {
            bytes = ((String) values.get(i)).getBytes(TSFileConfig.STRING_CHARSET);
          }
          ReadWriteIOUtils.write(bytes.length, buffer);
          buffer.put(bytes);
          break;
        default:
          throw new IoTDBConnectionException(MSG_UNSUPPORTED_DATA_TYPE + types.get(i));
      }
    }
    buffer.flip();
  }

  @SuppressWarnings({
    "squid:S6541",
    "squid:S3776"
  }) /// ignore Cognitive Complexity of methods should not be too high
  // ignore Methods should not perform too many tasks (aka Brain method)
  private static void getValueBufferOfDataType(
      TSDataType dataType, Tablet tablet, int i, ByteBuffer valueBuffer) {

    switch (dataType) {
      case INT32:
        int[] intValues = (int[]) tablet.values[i];
        for (int index = 0; index < tablet.rowSize; index++) {
          if (tablet.bitMaps == null
              || tablet.bitMaps[i] == null
              || !tablet.bitMaps[i].isMarked(index)) {
            valueBuffer.putInt(intValues[index]);
          } else {
            valueBuffer.putInt(Integer.MIN_VALUE);
          }
        }
        break;
      case INT64:
        long[] longValues = (long[]) tablet.values[i];
        for (int index = 0; index < tablet.rowSize; index++) {
          if (tablet.bitMaps == null
              || tablet.bitMaps[i] == null
              || !tablet.bitMaps[i].isMarked(index)) {
            valueBuffer.putLong(longValues[index]);
          } else {
            valueBuffer.putLong(Long.MIN_VALUE);
          }
        }
        break;
      case FLOAT:
        float[] floatValues = (float[]) tablet.values[i];
        for (int index = 0; index < tablet.rowSize; index++) {
          if (tablet.bitMaps == null
              || tablet.bitMaps[i] == null
              || !tablet.bitMaps[i].isMarked(index)) {
            valueBuffer.putFloat(floatValues[index]);
          } else {
            valueBuffer.putFloat(Float.MIN_VALUE);
          }
        }
        break;
      case DOUBLE:
        double[] doubleValues = (double[]) tablet.values[i];
        for (int index = 0; index < tablet.rowSize; index++) {
          if (tablet.bitMaps == null
              || tablet.bitMaps[i] == null
              || !tablet.bitMaps[i].isMarked(index)) {
            valueBuffer.putDouble(doubleValues[index]);
          } else {
            valueBuffer.putDouble(Double.MIN_VALUE);
          }
        }
        break;
      case BOOLEAN:
        boolean[] boolValues = (boolean[]) tablet.values[i];
        for (int index = 0; index < tablet.rowSize; index++) {
          if (tablet.bitMaps == null
              || tablet.bitMaps[i] == null
              || !tablet.bitMaps[i].isMarked(index)) {
            valueBuffer.put(BytesUtils.boolToByte(boolValues[index]));
          } else {
            valueBuffer.put(BytesUtils.boolToByte(false));
          }
        }
        break;
      case TEXT:
        Binary[] binaryValues = (Binary[]) tablet.values[i];
        for (int index = 0; index < tablet.rowSize; index++) {
          valueBuffer.putInt(binaryValues[index].getLength());
          valueBuffer.put(binaryValues[index].getValues());
        }
        break;
      default:
        throw new UnSupportedDataTypeException(
            String.format("Data type %s is not supported.", dataType));
    }
  }

  public static List<TEndPoint> parseSeedNodeUrls(List<String> nodeUrls) {
    if (nodeUrls == null) {
      throw new NumberFormatException("nodeUrls is null");
    }
    List<TEndPoint> endPointsList = new ArrayList<>();
    for (String nodeUrl : nodeUrls) {
      TEndPoint endPoint = parseNodeUrl(nodeUrl);
      endPointsList.add(endPoint);
    }
    return endPointsList;
  }

  private static TEndPoint parseNodeUrl(String nodeUrl) {
    TEndPoint endPoint = new TEndPoint();
    String[] split = nodeUrl.split(":");
    if (split.length != 2) {
      throw new NumberFormatException("NodeUrl Incorrect format");
    }
    String ip = split[0];
    try {
      int rpcPort = Integer.parseInt(split[1]);
      return endPoint.setIp(ip).setPort(rpcPort);
    } catch (Exception e) {
      throw new NumberFormatException("NodeUrl Incorrect format");
    }
  }

<<<<<<< HEAD
  public static byte[] getTimeBuffer(Tablet tablet, CompressionType compressionType)
      throws IOException {
    ByteBuffer timeBuffer = getTimeBuffer(tablet);
    ICompressor compressor = ICompressor.getCompressor(compressionType);
    return compressor.compress(
        timeBuffer.array(),
        timeBuffer.arrayOffset() + timeBuffer.position(),
        timeBuffer.remaining());
  }

  public static byte[] getValueBuffer(Tablet tablet, CompressionType compressionType)
      throws IOException {
    ByteBuffer timeBuffer = getValueBuffer(tablet);
    ICompressor compressor = ICompressor.getCompressor(compressionType);
    return compressor.compress(
        timeBuffer.array(),
        timeBuffer.arrayOffset() + timeBuffer.position(),
        timeBuffer.remaining());
  }
=======
  private SessionUtils() {}
>>>>>>> 1ae952ce
}<|MERGE_RESOLUTION|>--- conflicted
+++ resolved
@@ -33,13 +33,7 @@
 import org.apache.iotdb.tsfile.write.record.Tablet;
 import org.apache.iotdb.tsfile.write.schema.MeasurementSchema;
 
-<<<<<<< HEAD
-import org.slf4j.Logger;
-import org.slf4j.LoggerFactory;
-
 import java.io.IOException;
-=======
->>>>>>> 1ae952ce
 import java.nio.ByteBuffer;
 import java.util.ArrayList;
 import java.util.List;
@@ -284,7 +278,6 @@
     }
   }
 
-<<<<<<< HEAD
   public static byte[] getTimeBuffer(Tablet tablet, CompressionType compressionType)
       throws IOException {
     ByteBuffer timeBuffer = getTimeBuffer(tablet);
@@ -304,7 +297,6 @@
         timeBuffer.arrayOffset() + timeBuffer.position(),
         timeBuffer.remaining());
   }
-=======
+
   private SessionUtils() {}
->>>>>>> 1ae952ce
 }