package cn.edu.tsinghua.iotdb.monitor;

import cn.edu.tsinghua.iotdb.concurrent.IoTDBThreadPoolFactory;
import cn.edu.tsinghua.iotdb.concurrent.ThreadName;
import cn.edu.tsinghua.iotdb.conf.TsfileDBConfig;
import cn.edu.tsinghua.iotdb.conf.TsfileDBDescriptor;
import cn.edu.tsinghua.iotdb.engine.filenode.FileNodeManager;
import cn.edu.tsinghua.iotdb.exception.FileNodeManagerException;
import cn.edu.tsinghua.iotdb.exception.MetadataArgsErrorException;
import cn.edu.tsinghua.iotdb.exception.PathErrorException;
import cn.edu.tsinghua.iotdb.exception.StartupException;
import cn.edu.tsinghua.iotdb.metadata.MManager;
import cn.edu.tsinghua.iotdb.query.engine.OverflowQueryEngine;
import cn.edu.tsinghua.iotdb.query.management.ReadCacheManager;
import cn.edu.tsinghua.iotdb.service.IService;
import cn.edu.tsinghua.iotdb.service.ServiceType;
import cn.edu.tsinghua.tsfile.common.constant.StatisticConstant;
import cn.edu.tsinghua.tsfile.common.exception.ProcessorException;
import cn.edu.tsinghua.tsfile.common.utils.Pair;
import cn.edu.tsinghua.tsfile.file.metadata.enums.TSDataType;
import cn.edu.tsinghua.tsfile.timeseries.read.query.OnePassQueryDataSet;
import cn.edu.tsinghua.tsfile.timeseries.read.support.Field;
import cn.edu.tsinghua.tsfile.timeseries.read.support.Path;
import cn.edu.tsinghua.tsfile.timeseries.read.support.OldRowRecord;
import cn.edu.tsinghua.tsfile.timeseries.write.record.DataPoint;
import cn.edu.tsinghua.tsfile.timeseries.write.record.TSRecord;
import cn.edu.tsinghua.tsfile.timeseries.write.record.datapoint.LongDataPoint;
import org.slf4j.Logger;
import org.slf4j.LoggerFactory;

import java.io.IOException;
import java.util.ArrayList;
import java.util.HashMap;
import java.util.List;
import java.util.Map;
import java.util.concurrent.ScheduledExecutorService;
import java.util.concurrent.TimeUnit;
import java.util.concurrent.atomic.AtomicLong;

/**
 * @author liliang
 */
public class StatMonitor implements IService{
    private static final Logger LOGGER = LoggerFactory.getLogger(StatMonitor.class);

    private long runningTimeMillis = System.currentTimeMillis();
    private final int backLoopPeriod;
    private final int statMonitorDetectFreqSec;
    private final int statMonitorRetainIntervalSec;

    /**
     * key: is the statistics store path
     * Value: is an interface that implements statistics function
     */
    private HashMap<String, IStatistic> statisticMap;
    private ScheduledExecutorService service;

    /**
     * stats params
     */
    private AtomicLong numBackLoop = new AtomicLong(0);
    private AtomicLong numInsert = new AtomicLong(0);
    private AtomicLong numPointsInsert = new AtomicLong(0);
    private AtomicLong numInsertError = new AtomicLong(0);

    private StatMonitor() {
        MManager mManager = MManager.getInstance();
        statisticMap = new HashMap<>();
        TsfileDBConfig config = TsfileDBDescriptor.getInstance().getConfig();
        statMonitorDetectFreqSec = config.statMonitorDetectFreqSec;
        statMonitorRetainIntervalSec = config.statMonitorRetainIntervalSec;
        backLoopPeriod = config.backLoopPeriodSec;
        if (config.enableStatMonitor){
            try {
                String prefix = MonitorConstants.statStorageGroupPrefix;
                if (!mManager.pathExist(prefix)) {
                    mManager.setStorageLevelToMTree(prefix);
                }
            } catch (PathErrorException|IOException e) {
                LOGGER.error("MManager cannot set storage level to MTree.", e);
            }
        }
    }

    public static StatMonitor getInstance() {
        return StatMonitorHolder.INSTANCE;
    }

    /**
     * @param hashMap       key is statParams name, values is AtomicLong type
     * @param statGroupDeltaName is the deltaObject path of this module
     * @param curTime       TODO need to be fixed because it may contain overflow
     * @return TSRecord contains the DataPoints of a statGroupDeltaName
     */
    public static TSRecord convertToTSRecord(HashMap<String, AtomicLong> hashMap, String statGroupDeltaName, long curTime) {
        TSRecord tsRecord = new TSRecord(curTime, statGroupDeltaName);
        tsRecord.dataPointList = new ArrayList<DataPoint>() {{
            for (Map.Entry<String, AtomicLong> entry : hashMap.entrySet()) {
                AtomicLong value = (AtomicLong) entry.getValue();
                add(new LongDataPoint(entry.getKey(), value.get()));
            }
        }};
        return tsRecord;
    }

    public long getNumPointsInsert() {
        return numPointsInsert.get();
    }

    public long getNumInsert() {
        return numInsert.get();
    }

    public long getNumInsertError() {
        return numInsertError.get();
    }

    public void registStatStorageGroup() {
        MManager mManager = MManager.getInstance();
        String prefix = MonitorConstants.statStorageGroupPrefix;
        try {
            if (!mManager.pathExist(prefix)) {
                mManager.setStorageLevelToMTree(prefix);
            }
        } catch (Exception e){
            LOGGER.error("MManager cannot set storage level to MTree, because {}", e.getMessage());
        }
    }

    public void recovery() {
        // restore the FildeNode Manager TOTAL_POINTS statistics info
        OverflowQueryEngine overflowQueryEngine = new OverflowQueryEngine();
        List<Pair<Path, String>> pairList = new ArrayList<>();
        List<String> stringList = FileNodeManager.getInstance().getAllPathForStatistic();
        for (String string : stringList) {
            Path path = new Path(string);
            pairList.add(new Pair<>(path, StatisticConstant.LAST));
        }
        try {
            OnePassQueryDataSet queryDataSet;
            queryDataSet = overflowQueryEngine.aggregate(pairList, null);
<<<<<<< HEAD
            ReadLockManager.getInstance().unlockForOneRequest();
            OldRowRecord rowRecord = queryDataSet.getNextRecord();
=======
            ReadCacheManager.getInstance().unlockForOneRequest();
            RowRecord rowRecord = queryDataSet.getNextRecord();
>>>>>>> f16f038c

            if (rowRecord!=null) {
                FileNodeManager fManager = FileNodeManager.getInstance();
                HashMap<String, AtomicLong> statParamsHashMap = fManager.getStatParamsHashMap();
                List<Field> list = rowRecord.fields;
                for (Field field: list) {
                    String statMeasurement = field.measurementId.substring(0,field.measurementId.length() - 1);
                    if (statParamsHashMap.containsKey(statMeasurement)) {
                        if (field.isNull()) {
                            continue;
                        }
                        long lastValue = field.getLongV();
                        statParamsHashMap.put(statMeasurement, new AtomicLong(lastValue));
                    }
                }
            }
        } catch (ProcessorException e) {
            LOGGER.error("Can't get the processor when recovering statistics of FileNodeManager,", e);
        } catch (PathErrorException e) {
            LOGGER.error("When recovering statistics of FileNodeManager, timeseries path does not exist,", e);
        } catch (IOException e) {
            LOGGER.error("IO Error occurs when recovering statistics of FileNodeManager,", e);
        }
    }

    public void activate() {

        service = IoTDBThreadPoolFactory.newScheduledThreadPool(1, ThreadName.STAT_MONITOR.getName());
        service.scheduleAtFixedRate(new StatMonitor.statBackLoop(),
                1, backLoopPeriod, TimeUnit.SECONDS
        );
    }

    public void clearIStatisticMap() {
    	statisticMap.clear();
    }

    public long getNumBackLoop() {
        return numBackLoop.get();
    }

    public void registStatistics(String path, IStatistic iStatistic) {
        synchronized (statisticMap) {
            LOGGER.debug("Register {} to StatMonitor for statistics service", path);
            this.statisticMap.put(path, iStatistic);
        }
    }

    public synchronized void registStatStorageGroup(HashMap<String, String> hashMap) {
        MManager mManager = MManager.getInstance();
        try {
            for (Map.Entry<String, String> entry : hashMap.entrySet()) {
                if (entry.getKey() == null) {
                    LOGGER.error("Registering metadata but {} is null",  entry.getKey());
                }

                if (!mManager.pathExist(entry.getKey())) {
                    mManager.addPathToMTree(
                            entry.getKey(), entry.getValue(), "RLE", new String[0]);
                }
            }
        } catch (MetadataArgsErrorException|IOException|PathErrorException e) {
            LOGGER.error("Initialize the metadata error.", e);
        }
    }

    public void deregistStatistics(String path) {
        LOGGER.debug("Deregister {} in StatMonitor for stopping statistics service", path);
        synchronized (statisticMap) {
            if (statisticMap.containsKey(path)) {
            	statisticMap.put(path, null);
            }
        }
    }

    /**
     * TODO: need to complete the query key concept
     *
     * @param key
     * @return TSRecord, query statistics params
     */
    public HashMap<String, TSRecord> getOneStatisticsValue(String key) {
        // queryPath like fileNode path: root.stats.car1, or FileNodeManager path: FileNodeManager
        String queryPath;
        if (key.contains("\\.")) {
            queryPath = MonitorConstants.statStorageGroupPrefix
                    + MonitorConstants.MONITOR_PATH_SEPERATOR
                    + key.replaceAll("\\.", "_");
        } else {
            queryPath = key;
        }
        if (statisticMap.containsKey(queryPath)) {
            return statisticMap.get(queryPath).getAllStatisticsValue();
        } else {
            long currentTimeMillis = System.currentTimeMillis();
            HashMap<String, TSRecord> hashMap = new HashMap<>();
            TSRecord tsRecord = convertToTSRecord(
                    MonitorConstants.initValues(MonitorConstants.FILENODE_PROCESSOR_CONST),
                    queryPath,
                    currentTimeMillis
            );
            hashMap.put(queryPath, tsRecord);
            return hashMap;
        }
    }

    public HashMap<String, TSRecord> gatherStatistics() {
        synchronized (statisticMap) {
            long currentTimeMillis = System.currentTimeMillis();
            HashMap<String, TSRecord> tsRecordHashMap = new HashMap<>();
            for (Map.Entry<String, IStatistic> entry : statisticMap.entrySet()) {
                if (entry.getValue() == null) {
                    tsRecordHashMap.put(entry.getKey(),
                            convertToTSRecord(
                                    MonitorConstants.initValues(MonitorConstants.FILENODE_PROCESSOR_CONST),
                                    entry.getKey(),
                                    currentTimeMillis
                            )
                    );
                } else {
                    tsRecordHashMap.putAll(entry.getValue().getAllStatisticsValue());
                }
            }
            LOGGER.debug("Values of tsRecordHashMap is : {}", tsRecordHashMap.toString());
            for (TSRecord value : tsRecordHashMap.values()) {
                value.time = currentTimeMillis;
            }
            return tsRecordHashMap;
        }
    }

    private void insert(HashMap<String, TSRecord> tsRecordHashMap) {
        FileNodeManager fManager = FileNodeManager.getInstance();
        int count = 0;
        int pointNum;
        for (Map.Entry<String, TSRecord> entry : tsRecordHashMap.entrySet()) {
            try {
                fManager.insert(entry.getValue(), true);
                numInsert.incrementAndGet();
                pointNum = entry.getValue().dataPointList.size();
                numPointsInsert.addAndGet(pointNum);
                count += pointNum;
            } catch (FileNodeManagerException e) {
                numInsertError.incrementAndGet();
                LOGGER.error("Inserting stat points error.",  e);
            }
        }
    }

    public void close() {

        if (service == null || service.isShutdown()) {
            return;
        }
        statisticMap.clear();
        service.shutdown();
        try {
            service.awaitTermination(10, TimeUnit.SECONDS);
        } catch (InterruptedException e) {
            LOGGER.error("StatMonitor timing service could not be shutdown.", e);
        }
    }

    private static class StatMonitorHolder {
        private static final StatMonitor INSTANCE = new StatMonitor();
    }

    class statBackLoop implements Runnable {
        public void run() {
			try {
				long currentTimeMillis = System.currentTimeMillis();
				long seconds = (currentTimeMillis - runningTimeMillis) / 1000;
				if (seconds - statMonitorDetectFreqSec >= 0) {
					runningTimeMillis = currentTimeMillis;
					// delete time-series data
					FileNodeManager fManager = FileNodeManager.getInstance();
					try {
						for (Map.Entry<String, IStatistic> entry : statisticMap.entrySet()) {
							for (String statParamName : entry.getValue().getStatParamsHashMap().keySet()) {
								fManager.delete(entry.getKey(), statParamName, currentTimeMillis - statMonitorRetainIntervalSec * 1000, TSDataType.INT64);
							}
						}
					} catch (FileNodeManagerException e) {
						LOGGER.error("Error occurred when deleting statistics information periodically, because", e);
						e.printStackTrace();
					}
				}
				HashMap<String, TSRecord> tsRecordHashMap = gatherStatistics();
				insert(tsRecordHashMap);
				numBackLoop.incrementAndGet();
			} catch (Exception e) {
				LOGGER.error("Error occurred in Stat Monitor thread", e);
			}
        }
    }

	@Override
	public void start() throws StartupException {
		try {
			if (TsfileDBDescriptor.getInstance().getConfig().enableStatMonitor){
				activate();
			}
		} catch (Exception e) {
			String errorMessage = String.format("Failed to start %s because of %s", this.getID().getName(), e.getMessage());
			throw new StartupException(errorMessage);
		}
	}

	@Override
	public void stop() {
		if (TsfileDBDescriptor.getInstance().getConfig().enableStatMonitor){
			close();
		}
	}

	@Override
	public ServiceType getID() {
		return ServiceType.STAT_MONITOR_SERVICE;
	}
}<|MERGE_RESOLUTION|>--- conflicted
+++ resolved
@@ -139,14 +139,8 @@
         try {
             OnePassQueryDataSet queryDataSet;
             queryDataSet = overflowQueryEngine.aggregate(pairList, null);
-<<<<<<< HEAD
-            ReadLockManager.getInstance().unlockForOneRequest();
+            ReadCacheManager.getInstance().unlockForOneRequest();
             OldRowRecord rowRecord = queryDataSet.getNextRecord();
-=======
-            ReadCacheManager.getInstance().unlockForOneRequest();
-            RowRecord rowRecord = queryDataSet.getNextRecord();
->>>>>>> f16f038c
-
             if (rowRecord!=null) {
                 FileNodeManager fManager = FileNodeManager.getInstance();
                 HashMap<String, AtomicLong> statParamsHashMap = fManager.getStatParamsHashMap();
