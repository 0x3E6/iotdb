--- conflicted
+++ resolved
@@ -29,12 +29,9 @@
 import org.apache.iotdb.rpc.RpcUtils;
 
 import java.io.File;
-<<<<<<< HEAD
-import java.util.Properties;
-=======
 import java.lang.reflect.Field;
 import java.util.Arrays;
->>>>>>> 1b1b9517
+import java.util.Properties;
 
 public class ConfigNodeConfig {
 
@@ -1166,14 +1163,14 @@
     this.forceWalPeriodForConfigNodeSimpleInMs = forceWalPeriodForConfigNodeSimpleInMs;
   }
 
-<<<<<<< HEAD
   public Properties getOtherProperties() {
     return otherProperties;
   }
 
   public void setOtherProperties(Properties otherProperties) {
     this.otherProperties = otherProperties;
-=======
+  }
+
   public String getConfigMessage() {
     StringBuilder configMessage = new StringBuilder();
     String configContent;
@@ -1197,6 +1194,5 @@
       }
     }
     return configMessage.toString();
->>>>>>> 1b1b9517
   }
 }