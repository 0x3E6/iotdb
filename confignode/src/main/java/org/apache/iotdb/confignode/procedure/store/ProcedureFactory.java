--- conflicted
+++ resolved
@@ -113,17 +113,17 @@
       case UNSET_TEMPLATE_PROCEDURE:
         procedure = new UnsetTemplateProcedure();
         break;
+      case CREATE_PIPE_PLUGIN_PROCEDURE:
+        procedure = new CreatePipePluginProcedure();
+        break;
+      case DROP_PIPE_PLUGIN_PROCEDURE:
+        procedure = new DropPipePluginProcedure();
+        break;
       case CREATE_MODEL_PROCEDURE:
         procedure = new CreateModelProcedure();
         break;
       case DROP_MODEL_PROCEDURE:
         procedure = new DropModelProcedure();
-        break;
-      case CREATE_PIPE_PLUGIN_PROCEDURE:
-        procedure = new CreatePipePluginProcedure();
-        break;
-      case DROP_PIPE_PLUGIN_PROCEDURE:
-        procedure = new DropPipePluginProcedure();
         break;
       default:
         LOGGER.error("unknown Procedure type: " + typeCode);
@@ -166,17 +166,14 @@
       return ProcedureType.DEACTIVATE_TEMPLATE_PROCEDURE;
     } else if (procedure instanceof UnsetTemplateProcedure) {
       return ProcedureType.UNSET_TEMPLATE_PROCEDURE;
-<<<<<<< HEAD
+    } else if (procedure instanceof CreatePipePluginProcedure) {
+      return ProcedureType.CREATE_PIPE_PLUGIN_PROCEDURE;
+    } else if (procedure instanceof DropPipePluginProcedure) {
+      return ProcedureType.DROP_PIPE_PLUGIN_PROCEDURE;
     } else if (procedure instanceof CreateModelProcedure) {
       return ProcedureType.CREATE_MODEL_PROCEDURE;
     } else if (procedure instanceof DropModelProcedure) {
       return ProcedureType.DROP_MODEL_PROCEDURE;
-=======
-    } else if (procedure instanceof CreatePipePluginProcedure) {
-      return ProcedureType.CREATE_PIPE_PLUGIN_PROCEDURE;
-    } else if (procedure instanceof DropPipePluginProcedure) {
-      return ProcedureType.DROP_PIPE_PLUGIN_PROCEDURE;
->>>>>>> 6ed01068
     }
     return null;
   }
