/*
 * Licensed to the Apache Software Foundation (ASF) under one
 * or more contributor license agreements.  See the NOTICE file
 * distributed with this work for additional information
 * regarding copyright ownership.  The ASF licenses this file
 * to you under the Apache License, Version 2.0 (the
 * "License"); you may not use this file except in compliance
 * with the License.  You may obtain a copy of the License at
 *
 *      http://www.apache.org/licenses/LICENSE-2.0
 *
 * Unless required by applicable law or agreed to in writing,
 * software distributed under the License is distributed on an
 * "AS IS" BASIS, WITHOUT WARRANTIES OR CONDITIONS OF ANY
 * KIND, either express or implied.  See the License for the
 * specific language governing permissions and limitations
 * under the License.
 */
package org.apache.iotdb.db.engine.storagegroup;

import org.apache.iotdb.db.engine.storagegroup.timeindex.FileTimeIndex;
import org.apache.iotdb.db.engine.storagegroup.timeindex.ITimeIndex;

import java.io.File;

public class FakedTsFileResource extends TsFileResource {
  /** time index */
  public ITimeIndex timeIndex;

  public long timePartition;

  private long tsFileSize;
  private String fakeTsfileName;

  public FakedTsFileResource(long tsFileSize, String name) {
    this.timeIndex = new FileTimeIndex();
    this.tsFileSize = tsFileSize;
<<<<<<< HEAD
    super.setStatus(TsFileResourceStatus.NORMAL);
=======
>>>>>>> 9891ab1d
    fakeTsfileName = name;
    setStatusForTest(TsFileResourceStatus.NORMAL);
  }

  public void setTsFileSize(long tsFileSize) {
    this.tsFileSize = tsFileSize;
  }

  @Override
  public long getTsFileSize() {
    return tsFileSize;
  }

  @Override
  public String toString() {
    StringBuilder builder = new StringBuilder();
    builder.append(tsFileSize).append(",");
    builder.append(getStatus());
    return builder.toString();
  }

  @Override
  public File getTsFile() {
    return new File(fakeTsfileName);
  }

  @Override
  public boolean equals(Object otherObject) {
    if (otherObject instanceof FakedTsFileResource) {
      FakedTsFileResource otherResource = (FakedTsFileResource) otherObject;
      return this.fakeTsfileName.equals(otherResource.fakeTsfileName)
          && this.tsFileSize == otherResource.tsFileSize;
    }

    return false;
  }

  @Override
  public long getTimePartition() {
    return this.timePartition;
  }
}<|MERGE_RESOLUTION|>--- conflicted
+++ resolved
@@ -35,10 +35,6 @@
   public FakedTsFileResource(long tsFileSize, String name) {
     this.timeIndex = new FileTimeIndex();
     this.tsFileSize = tsFileSize;
-<<<<<<< HEAD
-    super.setStatus(TsFileResourceStatus.NORMAL);
-=======
->>>>>>> 9891ab1d
     fakeTsfileName = name;
     setStatusForTest(TsFileResourceStatus.NORMAL);
   }
