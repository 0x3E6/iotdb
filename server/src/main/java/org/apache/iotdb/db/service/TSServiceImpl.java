--- conflicted
+++ resolved
@@ -49,11 +49,7 @@
 import org.apache.iotdb.db.qp.physical.sys.*;
 import org.apache.iotdb.db.query.context.QueryContext;
 import org.apache.iotdb.db.query.control.QueryResourceManager;
-<<<<<<< HEAD
 import org.apache.iotdb.db.query.dataset.RawQueryDataSetWithoutValueFilter;
-=======
-import org.apache.iotdb.db.query.dataset.NewEngineDataSetWithoutValueFilter;
->>>>>>> 1f76c733
 import org.apache.iotdb.db.query.dataset.NonAlignEngineDataSet;
 import org.apache.iotdb.db.tools.watermark.GroupedLSBWatermarkEncoder;
 import org.apache.iotdb.db.tools.watermark.WatermarkEncoder;
@@ -83,20 +79,18 @@
 
 import static org.apache.iotdb.db.conf.IoTDBConstant.*;
 
-/**
- * Thrift RPC implementation at server side.
- */
+/** Thrift RPC implementation at server side. */
 public class TSServiceImpl implements TSIService.Iface, ServerContext {
 
   private static final Logger logger = LoggerFactory.getLogger(TSServiceImpl.class);
   private static final String INFO_NOT_LOGIN = "{}: Not login.";
   private static final int MAX_SIZE = 200;
   private static final int DELETE_SIZE = 50;
-  private static final String ERROR_PARSING_SQL = "meet error while parsing SQL to physical plan: {}";
+  private static final String ERROR_PARSING_SQL =
+      "meet error while parsing SQL to physical plan: {}";
   public static Vector<SqlArgument> sqlArgumentsList = new Vector<>();
 
   protected QueryProcessor processor;
-
 
   // Record the username for every rpc connection (session).
   private Map<Long, String> sessionIdUsernameMap = new ConcurrentHashMap<>();
@@ -126,7 +120,7 @@
 
   public static TSDataType getSeriesType(String path) throws QueryProcessException {
     switch (path.toLowerCase()) {
-      // authorization queries
+        // authorization queries
       case COLUMN_ROLE:
       case COLUMN_USER:
       case COLUMN_PRIVILEGE:
@@ -157,8 +151,7 @@
         case SQLConstant.SUM:
           return TSDataType.DOUBLE;
         default:
-          throw new QueryProcessException(
-                  "aggregate does not support " + aggrType + " function.");
+          throw new QueryProcessException("aggregate does not support " + aggrType + " function.");
       }
     }
     return MManager.getInstance().getSeriesType(path);
@@ -166,8 +159,10 @@
 
   @Override
   public TSOpenSessionResp openSession(TSOpenSessionReq req) throws TException {
-    logger.info("{}: receive open session request from username {}", IoTDBConstant.GLOBAL_DB_NAME,
-            req.getUsername());
+    logger.info(
+        "{}: receive open session request from username {}",
+        IoTDBConstant.GLOBAL_DB_NAME,
+        req.getUsername());
 
     boolean status;
     IAuthorizer authorizer;
@@ -193,11 +188,14 @@
     } else {
       tsStatus = getStatus(TSStatusCode.WRONG_LOGIN_PASSWORD_ERROR);
     }
-    TSOpenSessionResp resp = new TSOpenSessionResp(tsStatus,
-            TSProtocolVersion.IOTDB_SERVICE_PROTOCOL_V1);
+    TSOpenSessionResp resp =
+        new TSOpenSessionResp(tsStatus, TSProtocolVersion.IOTDB_SERVICE_PROTOCOL_V1);
     resp.setSessionId(sessionId);
-    logger.info("{}: Login status: {}. User : {}", IoTDBConstant.GLOBAL_DB_NAME,
-            tsStatus.getStatusType().getMessage(), req.getUsername());
+    logger.info(
+        "{}: Login status: {}. User : {}",
+        IoTDBConstant.GLOBAL_DB_NAME,
+        tsStatus.getStatusType().getMessage(),
+        req.getUsername());
 
     return resp;
   }
@@ -233,9 +231,10 @@
     }
     if (!exceptions.isEmpty()) {
       return new TSStatus(
-              getStatus(TSStatusCode.CLOSE_OPERATION_ERROR,
-                      String.format("%d errors in closeOperation, see server logs for detail",
-                              exceptions.size())));
+          getStatus(
+              TSStatusCode.CLOSE_OPERATION_ERROR,
+              String.format(
+                  "%d errors in closeOperation, see server logs for detail", exceptions.size())));
     }
 
     return new TSStatus(tsStatus);
@@ -243,7 +242,7 @@
 
   @Override
   public TSStatus cancelOperation(TSCancelOperationReq req) {
-    //TODO implement
+    // TODO implement
     return getStatus(TSStatusCode.QUERY_NOT_ALLOWED, "Cancellation is not implemented");
   }
 
@@ -276,9 +275,7 @@
     return getStatus(TSStatusCode.SUCCESS_STATUS);
   }
 
-  /**
-   * release single operation resource
-   */
+  /** release single operation resource */
   private void releaseQueryResource(long queryId) throws StorageEngineException {
     // remove the corresponding Physical Plan
     queryId2DataSet.remove(queryId);
@@ -336,8 +333,8 @@
           break;
       }
     } catch (QueryProcessException | MetadataException | OutOfMemoryError e) {
-      logger
-              .error(String.format("Failed to fetch timeseries %s's metadata", req.getColumnPath()), e);
+      logger.error(
+          String.format("Failed to fetch timeseries %s's metadata", req.getColumnPath()), e);
       status = getStatus(TSStatusCode.METADATA_ERROR, e.getMessage());
       resp.setStatus(status);
       return resp;
@@ -379,7 +376,7 @@
     switch (statement) {
       case "merge":
         StorageEngine.getInstance()
-                .mergeAll(IoTDBDescriptor.getInstance().getConfig().isForceFullMerge());
+            .mergeAll(IoTDBDescriptor.getInstance().getConfig().isForceFullMerge());
         return true;
       case "full merge":
         StorageEngine.getInstance().mergeAll(true);
@@ -393,7 +390,7 @@
     String[] args = statement.split("\\s+");
     if (args.length == 1) {
       StorageEngine.getInstance().syncCloseAllProcessor();
-    } else if (args.length == 2){
+    } else if (args.length == 2) {
       String[] storageGroups = args[1].split(",");
       for (String storageGroup : storageGroups) {
         StorageEngine.getInstance().asyncCloseProcessor(storageGroup, true);
@@ -425,16 +422,17 @@
       for (String statement : statements) {
         long t2 = System.currentTimeMillis();
         isAllSuccessful =
-                executeStatementInBatch(statement, batchErrorMessage, result,
-                        req.getSessionId()) && isAllSuccessful;
+            executeStatementInBatch(statement, batchErrorMessage, result, req.getSessionId())
+                && isAllSuccessful;
         Measurement.INSTANCE.addOperationLatency(Operation.EXECUTE_ONE_SQL_IN_BATCH, t2);
       }
       if (isAllSuccessful) {
-        return getTSBatchExecuteStatementResp(getStatus(TSStatusCode.SUCCESS_STATUS,
-                "Execute batch statements successfully"), result);
+        return getTSBatchExecuteStatementResp(
+            getStatus(TSStatusCode.SUCCESS_STATUS, "Execute batch statements successfully"),
+            result);
       } else {
-        return getTSBatchExecuteStatementResp(getStatus(TSStatusCode.EXECUTE_STATEMENT_ERROR,
-                batchErrorMessage.toString()), result);
+        return getTSBatchExecuteStatementResp(
+            getStatus(TSStatusCode.EXECUTE_STATEMENT_ERROR, batchErrorMessage.toString()), result);
       }
     } finally {
       Measurement.INSTANCE.addOperationLatency(Operation.EXECUTE_JDBC_BATCH, t1);
@@ -443,17 +441,17 @@
 
   // execute one statement of a batch. Currently, query is not allowed in a batch statement and
   // on finding queries in a batch, such query will be ignored and an error will be generated
-  private boolean executeStatementInBatch(String statement, StringBuilder batchErrorMessage,
-                                          List<Integer> result, long sessionId) {
-    try {
-      PhysicalPlan physicalPlan = processor
-              .parseSQLToPhysicalPlan(statement, sessionIdZoneIdMap.get(sessionId));
+  private boolean executeStatementInBatch(
+      String statement, StringBuilder batchErrorMessage, List<Integer> result, long sessionId) {
+    try {
+      PhysicalPlan physicalPlan =
+          processor.parseSQLToPhysicalPlan(statement, sessionIdZoneIdMap.get(sessionId));
       if (physicalPlan.isQuery()) {
         throw new QueryInBatchStatementException(statement);
       }
       TSExecuteStatementResp resp = executeUpdateStatement(physicalPlan, sessionId);
-      if (resp.getStatus().getStatusType().getCode() == TSStatusCode.SUCCESS_STATUS
-              .getStatusCode()) {
+      if (resp.getStatus().getStatusType().getCode()
+          == TSStatusCode.SUCCESS_STATUS.getStatusCode()) {
         result.add(Statement.SUCCESS_NO_INFO);
       } else {
         result.add(Statement.EXECUTE_FAILED);
@@ -472,8 +470,9 @@
       return false;
     } catch (QueryProcessException e) {
       logger.info(
-              "Error occurred when executing {}, meet error while parsing SQL to physical plan: {}",
-              statement, e.getMessage());
+          "Error occurred when executing {}, meet error while parsing SQL to physical plan: {}",
+          statement,
+          e.getMessage());
       result.add(Statement.EXECUTE_FAILED);
       batchErrorMessage.append(TSStatusCode.SQL_PARSE_ERROR.getStatusCode()).append("\n");
       return false;
@@ -486,7 +485,6 @@
     return true;
   }
 
-
   @Override
   public TSExecuteStatementResp executeStatement(TSExecuteStatementReq req) {
     long startTime = System.currentTimeMillis();
@@ -501,12 +499,16 @@
 
       if (execAdminCommand(statement, req.getSessionId())) {
         return getTSExecuteStatementResp(
-                getStatus(TSStatusCode.SUCCESS_STATUS, "ADMIN_COMMAND_SUCCESS"));
-      }
-      PhysicalPlan physicalPlan = processor.parseSQLToPhysicalPlan(statement,
-              sessionIdZoneIdMap.get(req.getSessionId()));
+            getStatus(TSStatusCode.SUCCESS_STATUS, "ADMIN_COMMAND_SUCCESS"));
+      }
+      PhysicalPlan physicalPlan =
+          processor.parseSQLToPhysicalPlan(statement, sessionIdZoneIdMap.get(req.getSessionId()));
       if (physicalPlan.isQuery()) {
-        resp = executeQueryStatement(req.statementId, physicalPlan, req.fetchSize,
+        resp =
+            executeQueryStatement(
+                req.statementId,
+                physicalPlan,
+                req.fetchSize,
                 sessionIdUsernameMap.get(req.getSessionId()));
         long endTime = System.currentTimeMillis();
         sqlArgument = new SqlArgument(resp, physicalPlan, statement, startTime, endTime);
@@ -523,25 +525,26 @@
       return getTSExecuteStatementResp(getStatus(TSStatusCode.SQL_PARSE_ERROR, e.getMessage()));
     } catch (SQLParserException e) {
       logger.error("check metadata error: ", e);
-      return getTSExecuteStatementResp(getStatus(TSStatusCode.METADATA_ERROR,
-              "Check metadata error: " + e.getMessage()));
+      return getTSExecuteStatementResp(
+          getStatus(TSStatusCode.METADATA_ERROR, "Check metadata error: " + e.getMessage()));
     } catch (QueryProcessException e) {
       logger.info(ERROR_PARSING_SQL, e.getMessage());
-      return getTSExecuteStatementResp(getStatus(TSStatusCode.SQL_PARSE_ERROR,
-              "Statement format is not right: " + e.getMessage()));
+      return getTSExecuteStatementResp(
+          getStatus(
+              TSStatusCode.SQL_PARSE_ERROR, "Statement format is not right: " + e.getMessage()));
     } catch (StorageEngineException e) {
       logger.info(ERROR_PARSING_SQL, e.getMessage());
-      return getTSExecuteStatementResp(getStatus(TSStatusCode.READ_ONLY_SYSTEM_ERROR,
-              e.getMessage()));
+      return getTSExecuteStatementResp(
+          getStatus(TSStatusCode.READ_ONLY_SYSTEM_ERROR, e.getMessage()));
     }
   }
 
   /**
    * @param plan must be a plan for Query: FillQueryPlan, AggregationPlan, GroupByPlan, some
-   * AuthorPlan
+   *     AuthorPlan
    */
-  private TSExecuteStatementResp executeQueryStatement(long statementId, PhysicalPlan plan,
-                                                       int fetchSize, String username) {
+  private TSExecuteStatementResp executeQueryStatement(
+      long statementId, PhysicalPlan plan, int fetchSize, String username) {
     long t1 = System.currentTimeMillis();
     try {
       TSExecuteStatementResp resp; // column headers
@@ -579,8 +582,7 @@
         TSQueryNonAlignDataSet result = fillRpcNonAlignReturnData(fetchSize, newDataSet, username);
         resp.setNonAlignQueryDataSet(result);
         resp.setQueryId(queryId);
-      }
-      else {
+      } else {
         TSQueryDataSet result = fillRpcReturnData(fetchSize, newDataSet, username);
         resp.setQueryDataSet(result);
         resp.setQueryId(queryId);
@@ -589,7 +591,7 @@
     } catch (Exception e) {
       logger.error("{}: Internal server error: ", IoTDBConstant.GLOBAL_DB_NAME, e);
       return getTSExecuteStatementResp(
-              getStatus(TSStatusCode.INTERNAL_SERVER_ERROR, e.getMessage()));
+          getStatus(TSStatusCode.INTERNAL_SERVER_ERROR, e.getMessage()));
     } finally {
       Measurement.INSTANCE.addOperationLatency(Operation.EXECUTE_QUERY, t1);
     }
@@ -605,23 +607,23 @@
     String statement = req.getStatement();
     PhysicalPlan physicalPlan;
     try {
-      physicalPlan = processor
-              .parseSQLToPhysicalPlan(statement, sessionIdZoneIdMap.get(req.getSessionId()));
+      physicalPlan =
+          processor.parseSQLToPhysicalPlan(statement, sessionIdZoneIdMap.get(req.getSessionId()));
     } catch (QueryProcessException | SQLParserException e) {
       logger.info(ERROR_PARSING_SQL, e.getMessage());
       return getTSExecuteStatementResp(getStatus(TSStatusCode.SQL_PARSE_ERROR, e.getMessage()));
     }
 
     if (!physicalPlan.isQuery()) {
-      return getTSExecuteStatementResp(getStatus(TSStatusCode.EXECUTE_STATEMENT_ERROR,
-              "Statement is not a query statement."));
-    }
-    return executeQueryStatement(req.statementId, physicalPlan, req.fetchSize,
-            sessionIdUsernameMap.get(req.getSessionId()));
+      return getTSExecuteStatementResp(
+          getStatus(TSStatusCode.EXECUTE_STATEMENT_ERROR, "Statement is not a query statement."));
+    }
+    return executeQueryStatement(
+        req.statementId, physicalPlan, req.fetchSize, sessionIdUsernameMap.get(req.getSessionId()));
   }
 
   private TSExecuteStatementResp getShowQueryColumnHeaders(ShowPlan showPlan)
-          throws QueryProcessException {
+      throws QueryProcessException {
     switch (showPlan.getShowContentType()) {
       case TTL:
         return StaticResps.TTL_RESP;
@@ -648,7 +650,7 @@
       default:
         logger.error("Unsupported show content type: {}", showPlan.getShowContentType());
         throw new QueryProcessException(
-                "Unsupported show content type:" + showPlan.getShowContentType());
+            "Unsupported show content type:" + showPlan.getShowContentType());
     }
   }
 
@@ -666,24 +668,25 @@
       case LIST_USER_PRIVILEGE:
         return StaticResps.LIST_USER_PRIVILEGE_RESP;
       default:
-        return getTSExecuteStatementResp(getStatus(TSStatusCode.SQL_PARSE_ERROR,
+        return getTSExecuteStatementResp(
+            getStatus(
+                TSStatusCode.SQL_PARSE_ERROR,
                 String.format("%s is not an auth query", authorPlan.getAuthorType())));
     }
   }
 
-
-  /**
-   * get ResultSet schema
-   */
+  /** get ResultSet schema */
   private TSExecuteStatementResp getQueryColumnHeaders(PhysicalPlan physicalPlan, String username)
-          throws AuthException, TException, QueryProcessException {
+      throws AuthException, TException, QueryProcessException {
 
     List<String> respColumns = new ArrayList<>();
     List<String> columnsTypes = new ArrayList<>();
 
     // check permissions
     if (!checkAuthorization(physicalPlan.getPaths(), physicalPlan, username)) {
-      return getTSExecuteStatementResp(getStatus(TSStatusCode.NO_PERMISSION_ERROR,
+      return getTSExecuteStatementResp(
+          getStatus(
+              TSStatusCode.NO_PERMISSION_ERROR,
               "No permissions for this operation " + physicalPlan.getOperatorType()));
     }
 
@@ -696,12 +699,7 @@
       // set dataTypeList in TSExecuteStatementResp. Note this is without deduplication.
       resp.setColumns(respColumns);
       resp.setDataTypeList(columnsTypes);
-<<<<<<< HEAD
-    } 
-=======
-    }
->>>>>>> 1f76c733
-    else {
+    } else {
       getWideQueryHeaders(plan, respColumns, columnsTypes);
       resp.setColumns(respColumns);
       resp.setDataTypeList(columnsTypes);
@@ -710,8 +708,9 @@
   }
 
   // wide means not group by device
-  private void getWideQueryHeaders(QueryPlan plan, List<String> respColumns,
-                                   List<String> columnTypes) throws TException, QueryProcessException {
+  private void getWideQueryHeaders(
+      QueryPlan plan, List<String> respColumns, List<String> columnTypes)
+      throws TException, QueryProcessException {
     // Restore column header of aggregate to func(column_name), only
     // support single aggregate function for now
     List<Path> paths = plan.getPaths();
@@ -743,8 +742,8 @@
     }
   }
 
-  private void getGroupByDeviceQueryHeaders(QueryPlan plan, List<String> respColumns,
-                                            List<String> columnTypes) {
+  private void getGroupByDeviceQueryHeaders(
+      QueryPlan plan, List<String> respColumns, List<String> columnTypes) {
     // set columns in TSExecuteStatementResp. Note this is without deduplication.
     List<String> measurementColumns = plan.getMeasurements();
     respColumns.add(SQLConstant.GROUPBY_DEVICE_COLUMN_NAME);
@@ -762,7 +761,8 @@
       columnTypes.add(dataType.toString());
 
       if (!tmpColumnSet.contains(column)) {
-        // Note that this deduplication strategy is consistent with that of client IoTDBQueryResultSet.
+        // Note that this deduplication strategy is consistent with that of client
+        // IoTDBQueryResultSet.
         tmpColumnSet.add(column);
         deduplicatedMeasurementColumns.add(column);
         deduplicatedColumnsType.add(dataType);
@@ -779,7 +779,6 @@
     plan.setDataTypeConsistencyChecker(null);
   }
 
-
   @Override
   public TSFetchResultsResp fetchResults(TSFetchResultsReq req) {
     try {
@@ -789,42 +788,31 @@
 
       if (!queryId2DataSet.containsKey(req.queryId)) {
         return getTSFetchResultsResp(
-                getStatus(TSStatusCode.EXECUTE_STATEMENT_ERROR, "Has not executed query"));
+            getStatus(TSStatusCode.EXECUTE_STATEMENT_ERROR, "Has not executed query"));
       }
 
       QueryDataSet queryDataSet = queryId2DataSet.get(req.queryId);
       if (req.isAlign) {
-        TSQueryDataSet result = fillRpcReturnData(req.fetchSize, queryDataSet,
-<<<<<<< HEAD
-            sessionIdUsernameMap.get(req.sessionId));
-        boolean hasResultSet = result.bufferForTime().limit() != 0;
-        if (!hasResultSet) {
-          queryId2DataSet.remove(req.queryId);
-        }
-        TSFetchResultsResp resp = getTSFetchResultsResp(getStatus(TSStatusCode.SUCCESS_STATUS,
-            "FetchResult successfully. Has more result: " + hasResultSet));
-=======
-                sessionIdUsernameMap.get(req.sessionId));
+        TSQueryDataSet result =
+            fillRpcReturnData(req.fetchSize, queryDataSet, sessionIdUsernameMap.get(req.sessionId));
         boolean hasResultSet = result.bufferForTime().limit() != 0;
         if (!hasResultSet) {
           QueryResourceManager.getInstance().endQuery(req.queryId);
           queryId2DataSet.remove(req.queryId);
         }
-        TSFetchResultsResp resp = getTSFetchResultsResp(getStatus(TSStatusCode.SUCCESS_STATUS,
-                "FetchResult successfully. Has more result: " + hasResultSet));
->>>>>>> 1f76c733
+        TSFetchResultsResp resp =
+            getTSFetchResultsResp(
+                getStatus(
+                    TSStatusCode.SUCCESS_STATUS,
+                    "FetchResult successfully. Has more result: " + hasResultSet));
         resp.setHasResultSet(hasResultSet);
         resp.setQueryDataSet(result);
         resp.setIsAlign(true);
         return resp;
-      }
-      else {
-        TSQueryNonAlignDataSet nonAlignResult = fillRpcNonAlignReturnData(req.fetchSize, queryDataSet,
-<<<<<<< HEAD
-            sessionIdUsernameMap.get(req.sessionId));
-=======
-                sessionIdUsernameMap.get(req.sessionId));
->>>>>>> 1f76c733
+      } else {
+        TSQueryNonAlignDataSet nonAlignResult =
+            fillRpcNonAlignReturnData(
+                req.fetchSize, queryDataSet, sessionIdUsernameMap.get(req.sessionId));
         boolean hasResultSet = false;
         for (ByteBuffer timeBuffer : nonAlignResult.getTimeList()) {
           if (timeBuffer.limit() != 0) {
@@ -835,12 +823,11 @@
         if (!hasResultSet) {
           queryId2DataSet.remove(req.queryId);
         }
-        TSFetchResultsResp resp = getTSFetchResultsResp(getStatus(TSStatusCode.SUCCESS_STATUS,
-<<<<<<< HEAD
-            "FetchResult successfully. Has more result: " + hasResultSet));
-=======
-                "FetchResult successfully. Has more result: " + hasResultSet));
->>>>>>> 1f76c733
+        TSFetchResultsResp resp =
+            getTSFetchResultsResp(
+                getStatus(
+                    TSStatusCode.SUCCESS_STATUS,
+                    "FetchResult successfully. Has more result: " + hasResultSet));
         resp.setHasResultSet(hasResultSet);
         resp.setNonAlignQueryDataSet(nonAlignResult);
         resp.setIsAlign(false);
@@ -852,8 +839,9 @@
     }
   }
 
-  private TSQueryDataSet fillRpcReturnData(int fetchSize, QueryDataSet queryDataSet, String userName)
-          throws TException, AuthException, IOException, InterruptedException {
+  private TSQueryDataSet fillRpcReturnData(
+      int fetchSize, QueryDataSet queryDataSet, String userName)
+      throws TException, AuthException, IOException, InterruptedException {
     IAuthorizer authorizer;
     try {
       authorizer = LocalFileAuthorizer.getInstance();
@@ -867,7 +855,8 @@
       if (config.getWatermarkMethodName().equals(IoTDBConfig.WATERMARK_GROUPED_LSB)) {
         encoder = new GroupedLSBWatermarkEncoder(config);
       } else {
-        throw new UnSupportedDataTypeException(String.format(
+        throw new UnSupportedDataTypeException(
+            String.format(
                 "Watermark method is not supported yet: %s", config.getWatermarkMethodName()));
       }
       if (queryDataSet instanceof RawQueryDataSetWithoutValueFilter) {
@@ -886,9 +875,10 @@
     }
     return result;
   }
-  
-  private TSQueryNonAlignDataSet fillRpcNonAlignReturnData(int fetchSize, QueryDataSet queryDataSet, 
-      String userName) throws TException, AuthException, IOException, InterruptedException {
+
+  private TSQueryNonAlignDataSet fillRpcNonAlignReturnData(
+      int fetchSize, QueryDataSet queryDataSet, String userName)
+      throws TException, AuthException, InterruptedException {
     IAuthorizer authorizer;
     try {
       authorizer = LocalFileAuthorizer.getInstance();
@@ -896,58 +886,27 @@
       throw new TException(e);
     }
     TSQueryNonAlignDataSet result;
-    
+
     if (config.isEnableWatermark() && authorizer.isUserUseWaterMark(userName)) {
       WatermarkEncoder encoder;
       if (config.getWatermarkMethodName().equals(IoTDBConfig.WATERMARK_GROUPED_LSB)) {
         encoder = new GroupedLSBWatermarkEncoder(config);
       } else {
-        throw new UnSupportedDataTypeException(String.format(
-            "Watermark method is not supported yet: %s", config.getWatermarkMethodName()));
+        throw new UnSupportedDataTypeException(
+            String.format(
+                "Watermark method is not supported yet: %s", config.getWatermarkMethodName()));
       }
       result = ((NonAlignEngineDataSet) queryDataSet).fillBuffer(fetchSize, encoder);
     } else {
       result = ((NonAlignEngineDataSet) queryDataSet).fillBuffer(fetchSize, null);
     }
     return result;
-    
-  }
-  
-  
-
-  private TSQueryNonAlignDataSet fillRpcNonAlignReturnData(int fetchSize, QueryDataSet queryDataSet,
-                                                           String userName) throws TException, AuthException, InterruptedException {
-    IAuthorizer authorizer;
-    try {
-      authorizer = LocalFileAuthorizer.getInstance();
-    } catch (AuthException e) {
-      throw new TException(e);
-    }
-    TSQueryNonAlignDataSet result;
-
-    if (config.isEnableWatermark() && authorizer.isUserUseWaterMark(userName)) {
-      WatermarkEncoder encoder;
-      if (config.getWatermarkMethodName().equals(IoTDBConfig.WATERMARK_GROUPED_LSB)) {
-        encoder = new GroupedLSBWatermarkEncoder(config);
-      } else {
-        throw new UnSupportedDataTypeException(String.format(
-                "Watermark method is not supported yet: %s", config.getWatermarkMethodName()));
-      }
-      result = ((NonAlignEngineDataSet) queryDataSet).fillBuffer(fetchSize, encoder);
-    } else {
-      result = ((NonAlignEngineDataSet) queryDataSet).fillBuffer(fetchSize, null);
-    }
-    return result;
-
-  }
-
-
-
-  /**
-   * create QueryDataSet and buffer it for fetchResults
-   */
-  private QueryDataSet createQueryDataSet(long queryId, PhysicalPlan physicalPlan) throws
-          QueryProcessException, QueryFilterOptimizationException, StorageEngineException, IOException, MetadataException, SQLException {
+  }
+
+  /** create QueryDataSet and buffer it for fetchResults */
+  private QueryDataSet createQueryDataSet(long queryId, PhysicalPlan physicalPlan)
+      throws QueryProcessException, QueryFilterOptimizationException, StorageEngineException,
+          IOException, MetadataException, SQLException {
 
     QueryContext context = new QueryContext(queryId);
     QueryDataSet queryDataSet = processor.getExecutor().processQuery(physicalPlan, context);
@@ -967,7 +926,7 @@
     } catch (Exception e) {
       logger.error("{}: server Internal Error: ", IoTDBConstant.GLOBAL_DB_NAME, e);
       return getTSExecuteStatementResp(
-              getStatus(TSStatusCode.INTERNAL_SERVER_ERROR, e.getMessage()));
+          getStatus(TSStatusCode.INTERNAL_SERVER_ERROR, e.getMessage()));
     }
   }
 
@@ -987,7 +946,7 @@
   private boolean executeNonQuery(PhysicalPlan plan) throws QueryProcessException {
     if (IoTDBDescriptor.getInstance().getConfig().isReadOnly()) {
       throw new QueryProcessException(
-              "Current system mode is read-only, does not support non-query operation");
+          "Current system mode is read-only, does not support non-query operation");
     }
     return processor.getExecutor().processNonQuery(plan);
   }
@@ -1003,8 +962,8 @@
     }
 
     if (physicalPlan.isQuery()) {
-      return getTSExecuteStatementResp(getStatus(TSStatusCode.EXECUTE_STATEMENT_ERROR,
-              "Statement is a query statement."));
+      return getTSExecuteStatementResp(
+          getStatus(TSStatusCode.EXECUTE_STATEMENT_ERROR, "Statement is a query statement."));
     }
 
     return executeUpdateStatement(physicalPlan, sessionId);
@@ -1020,7 +979,7 @@
   }
 
   private boolean checkAuthorization(List<Path> paths, PhysicalPlan plan, String username)
-          throws AuthException {
+      throws AuthException {
     String targetUser = null;
     if (plan instanceof AuthorPlan) {
       targetUser = ((AuthorPlan) plan).getUserName();
@@ -1035,8 +994,8 @@
     return resp;
   }
 
-  private TSExecuteBatchStatementResp getTSBatchExecuteStatementResp(TSStatus status,
-                                                                     List<Integer> result) {
+  private TSExecuteBatchStatementResp getTSBatchExecuteStatementResp(
+      TSStatus status, List<Integer> result) {
     TSExecuteBatchStatementResp resp = new TSExecuteBatchStatementResp();
     TSStatus tsStatus = new TSStatus(status);
     resp.setStatus(tsStatus);
@@ -1095,8 +1054,8 @@
     properties.setSupportedTimeAggregationOperations(new ArrayList<>());
     properties.getSupportedTimeAggregationOperations().add(IoTDBConstant.MAX_TIME);
     properties.getSupportedTimeAggregationOperations().add(IoTDBConstant.MIN_TIME);
-    properties
-            .setTimestampPrecision(IoTDBDescriptor.getInstance().getConfig().getTimestampPrecision());
+    properties.setTimestampPrecision(
+        IoTDBDescriptor.getInstance().getConfig().getTimestampPrecision());
     return properties;
   }
 
@@ -1150,7 +1109,6 @@
     return resp;
   }
 
-
   @Override
   public TSStatus insert(TSInsertReq req) {
     if (!checkLogin(req.getSessionId())) {
@@ -1204,8 +1162,9 @@
 
       BatchInsertPlan batchInsertPlan = new BatchInsertPlan(req.deviceId, req.measurements);
       batchInsertPlan.setTimes(QueryDataSetUtils.readTimesFromBuffer(req.timestamps, req.size));
-      batchInsertPlan.setColumns(QueryDataSetUtils
-              .readValuesFromBuffer(req.values, req.types, req.measurements.size(), req.size));
+      batchInsertPlan.setColumns(
+          QueryDataSetUtils.readValuesFromBuffer(
+              req.values, req.types, req.measurements.size(), req.size));
       batchInsertPlan.setRowCount(req.size);
       batchInsertPlan.setDataTypes(req.types);
 
@@ -1225,17 +1184,17 @@
 
       if (isAllSuccessful) {
         logger.debug("Insert one RowBatch successfully");
-        return getTSBatchExecuteStatementResp(getStatus(TSStatusCode.SUCCESS_STATUS),
-                Arrays.asList(results));
+        return getTSBatchExecuteStatementResp(
+            getStatus(TSStatusCode.SUCCESS_STATUS), Arrays.asList(results));
       } else {
         logger.debug("Insert one RowBatch failed!");
-        return getTSBatchExecuteStatementResp(getStatus(TSStatusCode.INTERNAL_SERVER_ERROR),
-                Arrays.asList(results));
+        return getTSBatchExecuteStatementResp(
+            getStatus(TSStatusCode.INTERNAL_SERVER_ERROR), Arrays.asList(results));
       }
     } catch (Exception e) {
       logger.info("{}: error occurs when executing statements", IoTDBConstant.GLOBAL_DB_NAME, e);
       return getTSBatchExecuteStatementResp(
-              getStatus(TSStatusCode.EXECUTE_STATEMENT_ERROR, e.getMessage()), null);
+          getStatus(TSStatusCode.EXECUTE_STATEMENT_ERROR, e.getMessage()), null);
     } finally {
       Measurement.INSTANCE.addOperationLatency(Operation.EXECUTE_RPC_BATCH_INSERT, t1);
     }
@@ -1280,9 +1239,13 @@
       logger.info(INFO_NOT_LOGIN, IoTDBConstant.GLOBAL_DB_NAME);
       return getStatus(TSStatusCode.NOT_LOGIN_ERROR);
     }
-    CreateTimeSeriesPlan plan = new CreateTimeSeriesPlan(new Path(req.getPath()),
-            TSDataType.values()[req.getDataType()], TSEncoding.values()[req.getEncoding()],
-            CompressionType.values()[req.compressor], new HashMap<>());
+    CreateTimeSeriesPlan plan =
+        new CreateTimeSeriesPlan(
+            new Path(req.getPath()),
+            TSDataType.values()[req.getDataType()],
+            TSEncoding.values()[req.getEncoding()],
+            CompressionType.values()[req.compressor],
+            new HashMap<>());
     TSStatus status = checkAuthority(plan, req.getSessionId());
     if (status != null) {
       return new TSStatus(status);
@@ -1319,8 +1282,9 @@
     List<Path> paths = plan.getPaths();
     try {
       if (!checkAuthorization(paths, plan, sessionIdUsernameMap.get(sessionId))) {
-        return getStatus(TSStatusCode.NO_PERMISSION_ERROR,
-                "No permissions for this operation " + plan.getOperatorType().toString());
+        return getStatus(
+            TSStatusCode.NO_PERMISSION_ERROR,
+            "No permissions for this operation " + plan.getOperatorType().toString());
       }
     } catch (AuthException e) {
       logger.error("meet error while checking authorization.", e);
@@ -1338,11 +1302,12 @@
       return new TSStatus(new TSStatusType(e.getErrorCode(), e.getMessage()));
     }
 
-    return execRet ? getStatus(TSStatusCode.SUCCESS_STATUS, "Execute successfully")
-            : getStatus(TSStatusCode.EXECUTE_STATEMENT_ERROR);
+    return execRet
+        ? getStatus(TSStatusCode.SUCCESS_STATUS, "Execute successfully")
+        : getStatus(TSStatusCode.EXECUTE_STATEMENT_ERROR);
   }
 
   private long generateQueryId(boolean isDataQuery) {
     return QueryResourceManager.getInstance().assignQueryId(isDataQuery);
   }
-}
+}