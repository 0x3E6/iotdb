--- conflicted
+++ resolved
@@ -42,6 +42,7 @@
 
 import static com.google.common.util.concurrent.Futures.immediateVoidFuture;
 import static com.google.common.util.concurrent.MoreExecutors.directExecutor;
+import static org.apache.iotdb.db.mpp.statistics.QueryStatistics.RESERVE_MEMORY;
 import static org.apache.iotdb.db.mpp.statistics.QueryStatistics.FREE_MEM;
 import static org.apache.iotdb.db.mpp.statistics.QueryStatistics.NOTIFY_END;
 import static org.apache.iotdb.db.mpp.statistics.QueryStatistics.NOTIFY_NEW_TSBLOCK;
@@ -182,15 +183,7 @@
       throw new IllegalStateException("queue has been destroyed");
     }
     TsBlock tsBlock = queue.remove();
-<<<<<<< HEAD
-    // Every time LocalSourceHandle consumes a TsBlock, it needs to send the event to
-    // corresponding LocalSinkChannel.
-    if (sinkChannel != null) {
-      sinkChannel.checkAndInvokeOnFinished();
-    }
     long startTime = System.nanoTime();
-=======
->>>>>>> 2ae6ae9c
     localMemoryManager
         .getQueryPool()
         .free(
@@ -222,27 +215,6 @@
     }
 
     Validate.notNull(tsBlock, "TsBlock cannot be null");
-<<<<<<< HEAD
-    Validate.isTrue(blockedOnMemory == null || blockedOnMemory.isDone(), "queue is full");
-
-    long startTime = System.nanoTime();
-    Pair<ListenableFuture<Void>, Boolean> pair;
-    try {
-      pair =
-          localMemoryManager
-              .getQueryPool()
-              .reserve(
-                  localFragmentInstanceId.getQueryId(),
-                  fullFragmentInstanceId,
-                  localPlanNodeId,
-                  tsBlock.getRetainedSizeInBytes(),
-                  maxBytesCanReserve);
-      blockedOnMemory = pair.left;
-      bufferRetainedSizeInBytes += tsBlock.getRetainedSizeInBytes();
-    } finally {
-      QUERY_STATISTICS.addCost(RESERVE_MEMORY, System.nanoTime() - startTime);
-    }
-=======
     Validate.isTrue(
         blockedOnMemory == null || blockedOnMemory.isDone(), "SharedTsBlockQueue is full");
     if (!alreadyRegistered) {
@@ -252,7 +224,11 @@
               localFragmentInstanceId.queryId, fullFragmentInstanceId, localPlanNodeId);
       alreadyRegistered = true;
     }
-    Pair<ListenableFuture<Void>, Boolean> pair =
+
+    long startTime = System.nanoTime();
+    Pair<ListenableFuture<Void>, Boolean> pair;
+    try {
+      pair =
         localMemoryManager
             .getQueryPool()
             .reserve(
@@ -263,7 +239,9 @@
                 maxBytesCanReserve);
     blockedOnMemory = pair.left;
     bufferRetainedSizeInBytes += tsBlock.getRetainedSizeInBytes();
->>>>>>> 2ae6ae9c
+    } finally {
+      QUERY_STATISTICS.addCost(RESERVE_MEMORY, System.nanoTime() - startTime);
+    }
 
     // reserve memory failed, we should wait until there is enough memory
     if (!pair.right) {
