/*
 * Licensed to the Apache Software Foundation (ASF) under one
 * or more contributor license agreements.  See the NOTICE file
 * distributed with this work for additional information
 * regarding copyright ownership.  The ASF licenses this file
 * to you under the Apache License, Version 2.0 (the
 * "License"); you may not use this file except in compliance
 * with the License.  You may obtain a copy of the License at
 *
 *     http://www.apache.org/licenses/LICENSE-2.0
 *
 * Unless required by applicable law or agreed to in writing,
 * software distributed under the License is distributed on an
 * "AS IS" BASIS, WITHOUT WARRANTIES OR CONDITIONS OF ANY
 * KIND, either express or implied.  See the License for the
 * specific language governing permissions and limitations
 * under the License.
 */
package org.apache.iotdb.db.mpp.execution.operator.source;

import org.apache.iotdb.commons.path.AlignedPath;
import org.apache.iotdb.db.engine.querycontext.QueryDataSource;
import org.apache.iotdb.db.mpp.execution.operator.OperatorContext;
import org.apache.iotdb.db.mpp.plan.planner.plan.node.PlanNodeId;
import org.apache.iotdb.tsfile.common.conf.TSFileDescriptor;
import org.apache.iotdb.tsfile.read.common.block.TsBlock;
import org.apache.iotdb.tsfile.read.common.block.TsBlockBuilder;
import org.apache.iotdb.tsfile.read.common.block.column.Column;
import org.apache.iotdb.tsfile.read.common.block.column.ColumnBuilder;
import org.apache.iotdb.tsfile.read.common.block.column.TimeColumn;
import org.apache.iotdb.tsfile.read.common.block.column.TimeColumnBuilder;
import org.apache.iotdb.tsfile.read.filter.basic.Filter;

import java.io.IOException;
import java.util.HashSet;
import java.util.concurrent.TimeUnit;

import static org.apache.iotdb.db.mpp.statistics.QueryStatistics.ALIGNED_SERIES_SCAN_OPERATOR;

public class AlignedSeriesScanOperator implements DataSourceOperator {

  private final OperatorContext operatorContext;
  private final AlignedSeriesScanUtil seriesScanUtil;
  private final PlanNodeId sourceId;

  private final TsBlockBuilder builder;
  private boolean finished = false;

  private final long maxReturnSize;

  public AlignedSeriesScanOperator(
      PlanNodeId sourceId,
      AlignedPath seriesPath,
      OperatorContext context,
      Filter timeFilter,
      Filter valueFilter,
      boolean ascending) {
    this.sourceId = sourceId;
    this.operatorContext = context;
    this.seriesScanUtil =
        new AlignedSeriesScanUtil(
            seriesPath,
            new HashSet<>(seriesPath.getMeasurementList()),
            context.getInstanceContext(),
            timeFilter,
            valueFilter,
            ascending);
    // time + all value columns
    this.maxReturnSize =
        (1L + seriesPath.getMeasurementList().size())
            * TSFileDescriptor.getInstance().getConfig().getPageSizeInByte();
    this.builder = new TsBlockBuilder(seriesScanUtil.getTsDataTypeList());
  }

  @Override
  public OperatorContext getOperatorContext() {
    return operatorContext;
  }

  @Override
  public TsBlock next() {
    TsBlock block = builder.build();
    builder.reset();
    return block;
  }

  @Override
  public boolean hasNext() {
<<<<<<< HEAD
    long startTime = System.nanoTime();
=======
>>>>>>> bdce9799
    try {

      // start stopwatch
      long maxRuntime = operatorContext.getMaxRunTime().roundTo(TimeUnit.NANOSECONDS);
      long start = System.nanoTime();

      // here use do-while to promise doing this at least once
      do {
        /*
         * consume page data firstly
         */
        if (readPageData()) {
          continue;
        }

        /*
         * consume chunk data secondly
         */
        if (readChunkData()) {
          continue;
        }

        /*
         * consume next file finally
         */
        if (readFileData()) {
          continue;
        }
        break;

      } while (System.nanoTime() - start < maxRuntime && !builder.isFull());

      finished = builder.isEmpty();

      return !finished;
    } catch (IOException e) {
      throw new RuntimeException("Error happened while scanning the file", e);
    } finally {
      operatorContext.addOperatorTime(ALIGNED_SERIES_SCAN_OPERATOR, System.nanoTime() - startTime);
    }
  }

  @Override
  public boolean isFinished() {
    return finished;
  }

  @Override
  public long calculateMaxPeekMemory() {
    return maxReturnSize;
  }

  @Override
  public long calculateMaxReturnSize() {
    return maxReturnSize;
  }

  @Override
  public long calculateRetainedSizeAfterCallingNext() {
    return 0L;
  }

  private boolean readFileData() throws IOException {
    while (seriesScanUtil.hasNextFile()) {
      if (readChunkData()) {
        return true;
      }
    }
    return false;
  }

  private boolean readChunkData() throws IOException {
    while (seriesScanUtil.hasNextChunk()) {
      if (readPageData()) {
        return true;
      }
    }
    return false;
  }

  private boolean readPageData() throws IOException {
    while (seriesScanUtil.hasNextPage()) {
      TsBlock tsBlock = seriesScanUtil.nextPage();
      if (!isEmpty(tsBlock)) {
        appendToBuilder(tsBlock);
        return true;
      }
    }
    return false;
  }

  private void appendToBuilder(TsBlock tsBlock) {
    int size = tsBlock.getPositionCount();
    TimeColumnBuilder timeColumnBuilder = builder.getTimeColumnBuilder();
    TimeColumn timeColumn = tsBlock.getTimeColumn();
    for (int i = 0; i < size; i++) {
      timeColumnBuilder.writeLong(timeColumn.getLong(i));
      builder.declarePosition();
      ;
    }
    for (int columnIndex = 0, columnSize = tsBlock.getValueColumnCount();
        columnIndex < columnSize;
        columnIndex++) {
      ColumnBuilder columnBuilder = builder.getColumnBuilder(columnIndex);
      Column column = tsBlock.getColumn(columnIndex);
      for (int i = 0; i < size; i++) {
        columnBuilder.write(column, i);
      }
    }
  }

  private boolean isEmpty(TsBlock tsBlock) {
    return tsBlock == null || tsBlock.isEmpty();
  }

  @Override
  public PlanNodeId getSourceId() {
    return sourceId;
  }

  @Override
  public void initQueryDataSource(QueryDataSource dataSource) {
    seriesScanUtil.initQueryDataSource(dataSource);
  }
}<|MERGE_RESOLUTION|>--- conflicted
+++ resolved
@@ -79,17 +79,19 @@
 
   @Override
   public TsBlock next() {
-    TsBlock block = builder.build();
-    builder.reset();
-    return block;
+    long startTime = System.nanoTime();
+    try {
+      TsBlock block = builder.build();
+      builder.reset();
+      return block;
+    } finally {
+      operatorContext.addOperatorTime(ALIGNED_SERIES_SCAN_OPERATOR, System.nanoTime() - startTime);
+    }
   }
 
   @Override
   public boolean hasNext() {
-<<<<<<< HEAD
     long startTime = System.nanoTime();
-=======
->>>>>>> bdce9799
     try {
 
       // start stopwatch
