/*
 * Licensed to the Apache Software Foundation (ASF) under one
 * or more contributor license agreements.  See the NOTICE file
 * distributed with this work for additional information
 * regarding copyright ownership.  The ASF licenses this file
 * to you under the Apache License, Version 2.0 (the
 * "License"); you may not use this file except in compliance
 * with the License.  You may obtain a copy of the License at
 *
 *      http://www.apache.org/licenses/LICENSE-2.0
 *
 * Unless required by applicable law or agreed to in writing,
 * software distributed under the License is distributed on an
 * "AS IS" BASIS, WITHOUT WARRANTIES OR CONDITIONS OF ANY
 * KIND, either express or implied.  See the License for the
 * specific language governing permissions and limitations
 * under the License.
 */
package org.apache.iotdb.db.engine.storagegroup;

import org.apache.iotdb.commons.consensus.index.ProgressIndex;
import org.apache.iotdb.commons.consensus.index.ProgressIndexType;
import org.apache.iotdb.commons.consensus.index.impl.MinimumProgressIndex;
import org.apache.iotdb.commons.path.PartialPath;
import org.apache.iotdb.commons.utils.TestOnly;
import org.apache.iotdb.db.conf.IoTDBConfig;
import org.apache.iotdb.db.conf.IoTDBDescriptor;
import org.apache.iotdb.db.conf.directories.TierManager;
import org.apache.iotdb.db.engine.modification.ModificationFile;
import org.apache.iotdb.db.engine.querycontext.ReadOnlyMemChunk;
import org.apache.iotdb.db.engine.storagegroup.DataRegion.SettleTsFileCallBack;
import org.apache.iotdb.db.engine.storagegroup.DataRegion.UpgradeTsFileResourceCallBack;
import org.apache.iotdb.db.engine.storagegroup.TsFileNameGenerator.TsFileName;
import org.apache.iotdb.db.engine.storagegroup.timeindex.DeviceTimeIndex;
import org.apache.iotdb.db.engine.storagegroup.timeindex.FileTimeIndex;
import org.apache.iotdb.db.engine.storagegroup.timeindex.ITimeIndex;
import org.apache.iotdb.db.engine.storagegroup.timeindex.TimeIndexLevel;
import org.apache.iotdb.db.engine.storagegroup.timeindex.V012FileTimeIndex;
import org.apache.iotdb.db.engine.upgrade.UpgradeTask;
import org.apache.iotdb.db.exception.PartitionViolationException;
import org.apache.iotdb.db.metadata.utils.ResourceByPathUtils;
import org.apache.iotdb.db.service.UpgradeSevice;
import org.apache.iotdb.db.utils.DateTimeUtils;
import org.apache.iotdb.tsfile.common.constant.TsFileConstant;
import org.apache.iotdb.tsfile.file.metadata.IChunkMetadata;
import org.apache.iotdb.tsfile.file.metadata.ITimeSeriesMetadata;
import org.apache.iotdb.tsfile.fileSystem.FSFactoryProducer;
import org.apache.iotdb.tsfile.fileSystem.fsFactory.FSFactory;
import org.apache.iotdb.tsfile.read.filter.basic.Filter;
import org.apache.iotdb.tsfile.utils.FilePathUtils;
import org.apache.iotdb.tsfile.utils.Pair;
import org.apache.iotdb.tsfile.utils.ReadWriteIOUtils;
import org.apache.iotdb.tsfile.write.writer.TsFileIOWriter;

import org.slf4j.Logger;
import org.slf4j.LoggerFactory;

import java.io.File;
import java.io.IOException;
import java.io.InputStream;
import java.io.OutputStream;
import java.nio.file.FileAlreadyExistsException;
import java.nio.file.Files;
import java.nio.file.Paths;
import java.util.ArrayList;
import java.util.HashMap;
import java.util.List;
import java.util.Map;
import java.util.Objects;
import java.util.Random;
import java.util.Set;
import java.util.concurrent.atomic.AtomicReference;

import static org.apache.iotdb.commons.conf.IoTDBConstant.FILE_NAME_SEPARATOR;
import static org.apache.iotdb.db.engine.storagegroup.TsFileNameGenerator.getTsFileName;
import static org.apache.iotdb.tsfile.common.constant.TsFileConstant.TSFILE_SUFFIX;

@SuppressWarnings("java:S1135") // ignore todos
public class TsFileResource {

  private static final Logger LOGGER = LoggerFactory.getLogger(TsFileResource.class);

  private static final Logger DEBUG_LOGGER = LoggerFactory.getLogger("QUERY_DEBUG");

  private static final IoTDBConfig CONFIG = IoTDBDescriptor.getInstance().getConfig();

  /** this tsfile */
  private File file;

  public static final String RESOURCE_SUFFIX = ".resource";
  static final String TEMP_SUFFIX = ".temp";

  /** version number */
  public static final byte VERSION_NUMBER = 1;

  /** Used in {@link TsFileResourceList TsFileResourceList} */
  protected TsFileResource prev;

  protected TsFileResource next;

  /** time index */
  protected ITimeIndex timeIndex;

  private volatile ModificationFile modFile;

  private volatile ModificationFile compactionModFile;

  protected AtomicReference<TsFileResourceStatus> atomicStatus =
      new AtomicReference<>(TsFileResourceStatus.UNCLOSED);

  private TsFileLock tsFileLock = new TsFileLock();

  private final Random random = new Random();

  private boolean isSeq;

  private FSFactory fsFactory = FSFactoryProducer.getFSFactory();

  /** generated upgraded TsFile ResourceList used for upgrading v0.11.x/v2 -> 0.12/v3 */
  private List<TsFileResource> upgradedResources;

  /**
   * load upgraded TsFile Resources to database processor used for upgrading v0.11.x/v2 -> 0.12/v3
   */
  private UpgradeTsFileResourceCallBack upgradeTsFileResourceCallBack;

  private SettleTsFileCallBack settleTsFileCallBack;

  /** Maximum index of plans executed within this TsFile. */
  protected long maxPlanIndex = Long.MIN_VALUE;

  /** Minimum index of plans executed within this TsFile. */
  protected long minPlanIndex = Long.MAX_VALUE;

  private long version = 0;

  private long ramSize;

  private volatile int tierLevel = 0;

  private volatile long tsFileSize = -1L;

  private TsFileProcessor processor;

  /**
   * Chunk metadata list of unsealed tsfile. Only be set in a temporal TsFileResource in a query
   * process.
   */
  private Map<PartialPath, List<IChunkMetadata>> pathToChunkMetadataListMap = new HashMap<>();

  /** Mem chunk data. Only be set in a temporal TsFileResource in a query process. */
  private Map<PartialPath, List<ReadOnlyMemChunk>> pathToReadOnlyMemChunkMap = new HashMap<>();

  /** used for unsealed file to get TimeseriesMetadata */
  private Map<PartialPath, ITimeSeriesMetadata> pathToTimeSeriesMetadataMap = new HashMap<>();

  /**
   * If it is not null, it indicates that the current tsfile resource is a snapshot of the
   * originTsFileResource, and if so, when we want to used the lock, we should try to acquire the
   * lock of originTsFileResource
   */
  private TsFileResource originTsFileResource;

  private ProgressIndex maxProgressIndex;

  public TsFileResource() {}

  public TsFileResource(TsFileResource other) throws IOException {
    this.file = other.file;
    this.processor = other.processor;
    this.timeIndex = other.timeIndex;
    this.modFile = other.modFile;
    this.setAtomicStatus(other.getStatus());
    this.pathToChunkMetadataListMap = other.pathToChunkMetadataListMap;
    this.pathToReadOnlyMemChunkMap = other.pathToReadOnlyMemChunkMap;
    this.pathToTimeSeriesMetadataMap = other.pathToTimeSeriesMetadataMap;
    this.tsFileLock = other.tsFileLock;
    this.fsFactory = other.fsFactory;
    this.maxPlanIndex = other.maxPlanIndex;
    this.minPlanIndex = other.minPlanIndex;
    this.version = FilePathUtils.splitAndGetTsFileVersion(this.file.getName());
    this.tsFileSize = other.tsFileSize;
<<<<<<< HEAD
    this.isSeq = other.isSeq;
    this.tierLevel = other.tierLevel;
=======
    this.maxProgressIndex = other.maxProgressIndex;
>>>>>>> 84780e2d
  }

  /** for sealed TsFile, call setClosed to close TsFileResource */
  public TsFileResource(File file) {
    this.file = file;
    this.version = FilePathUtils.splitAndGetTsFileVersion(this.file.getName());
    this.timeIndex = CONFIG.getTimeIndexLevel().getTimeIndex();
    this.isSeq = FilePathUtils.isSequence(this.file.getAbsolutePath());
    // This method is invoked when DataNode recovers, so the tierLevel should be calculated when
    // restarting
    this.tierLevel = TierManager.getInstance().getFileTierLevel(file);
    if (onRemote()) {
      this.setAtomicStatus(TsFileResourceStatus.NORMAL_ON_REMOTE);
    }
  }

  /** Used for compaction to create target files. */
  public TsFileResource(File file, TsFileResourceStatus status) {
    this(file);
    this.setAtomicStatus(status);
  }

  /** unsealed TsFile, for writter */
  public TsFileResource(File file, TsFileProcessor processor) {
    this.file = file;
    this.version = FilePathUtils.splitAndGetTsFileVersion(this.file.getName());
    this.timeIndex = CONFIG.getTimeIndexLevel().getTimeIndex();
    this.processor = processor;
    this.isSeq = processor.isSequence();
    // this method is invoked when a new TsFile is created and a newly created TsFile's the
    // tierLevel is 0 by default
    this.tierLevel = 0;
  }

  /** unsealed TsFile, for query */
  public TsFileResource(
      PartialPath path,
      List<ReadOnlyMemChunk> readOnlyMemChunk,
      List<IChunkMetadata> chunkMetadataList,
      TsFileResource originTsFileResource)
      throws IOException {
    this.file = originTsFileResource.file;
    this.timeIndex = originTsFileResource.timeIndex;
    this.pathToReadOnlyMemChunkMap.put(path, readOnlyMemChunk);
    this.pathToChunkMetadataListMap.put(path, chunkMetadataList);
    this.originTsFileResource = originTsFileResource;
    this.version = originTsFileResource.version;
    this.isSeq = originTsFileResource.isSeq;
    this.tierLevel = originTsFileResource.tierLevel;
  }

  /** unsealed TsFile, for query */
  public TsFileResource(
      Map<PartialPath, List<ReadOnlyMemChunk>> pathToReadOnlyMemChunkMap,
      Map<PartialPath, List<IChunkMetadata>> pathToChunkMetadataListMap,
      TsFileResource originTsFileResource)
      throws IOException {
    this.file = originTsFileResource.file;
    this.timeIndex = originTsFileResource.timeIndex;
    this.pathToReadOnlyMemChunkMap = pathToReadOnlyMemChunkMap;
    this.pathToChunkMetadataListMap = pathToChunkMetadataListMap;
    generatePathToTimeSeriesMetadataMap();
    this.originTsFileResource = originTsFileResource;
    this.version = originTsFileResource.version;
    this.isSeq = originTsFileResource.isSeq;
    this.tierLevel = originTsFileResource.tierLevel;
  }

  @TestOnly
  public TsFileResource(
      File file, Map<String, Integer> deviceToIndex, long[] startTimes, long[] endTimes) {
    this.file = file;
    this.timeIndex = new DeviceTimeIndex(deviceToIndex, startTimes, endTimes);
  }

  public synchronized void serialize() throws IOException {
    try (OutputStream outputStream =
        fsFactory.getBufferedOutputStream(file + RESOURCE_SUFFIX + TEMP_SUFFIX)) {
      ReadWriteIOUtils.write(VERSION_NUMBER, outputStream);
      timeIndex.serialize(outputStream);

      ReadWriteIOUtils.write(maxPlanIndex, outputStream);
      ReadWriteIOUtils.write(minPlanIndex, outputStream);

      if (modFile != null && modFile.exists()) {
        String modFileName = new File(modFile.getFilePath()).getName();
        ReadWriteIOUtils.write(modFileName, outputStream);
      } else {
        // make the first "inputStream.available() > 0" in deserialize() happy.
        //
        // if modFile not exist, write null (-1). the first "inputStream.available() > 0" in
        // deserialize() and deserializeFromOldFile() detect -1 and deserialize modFileName as null
        // and skip the modFile deserialize.
        //
        // this make sure the first and the second "inputStream.available() > 0" in deserialize()
        // will always be called... which is a bit ugly but allows the following variable
        // maxProgressIndex to be deserialized correctly.
        ReadWriteIOUtils.write((String) null, outputStream);
      }

      if (maxProgressIndex != null) {
        ReadWriteIOUtils.write(true, outputStream);
        maxProgressIndex.serialize(outputStream);
      } else {
        ReadWriteIOUtils.write(false, outputStream);
      }
    }

    File src = fsFactory.getFile(file + RESOURCE_SUFFIX + TEMP_SUFFIX);
    File dest = fsFactory.getFile(file + RESOURCE_SUFFIX);
    fsFactory.deleteIfExists(dest);
    fsFactory.moveFile(src, dest);
  }

  /** deserialize from disk */
  public void deserialize() throws IOException {
    try (InputStream inputStream = fsFactory.getBufferedInputStream(file + RESOURCE_SUFFIX)) {
      // The first byte is VERSION_NUMBER, second byte is timeIndexType.
      ReadWriteIOUtils.readByte(inputStream);
      timeIndex = ITimeIndex.createTimeIndex(inputStream);
      maxPlanIndex = ReadWriteIOUtils.readLong(inputStream);
      minPlanIndex = ReadWriteIOUtils.readLong(inputStream);

      if (inputStream.available() > 0) {
        String modFileName = ReadWriteIOUtils.readString(inputStream);
        if (modFileName != null) {
          File modF = new File(file.getParentFile(), modFileName);
          modFile = new ModificationFile(modF.getPath());
        }
      }

      if (inputStream.available() > 0) {
        final boolean hasMaxProgressIndex = ReadWriteIOUtils.readBool(inputStream);
        if (hasMaxProgressIndex) {
          maxProgressIndex = ProgressIndexType.deserializeFrom(inputStream);
        }
      }
    }

    // upgrade from v0.12 to v0.13, we need to rewrite the TsFileResource if the previous time index
    // is file time index
    if (timeIndex.getTimeIndexType() == ITimeIndex.V012_FILE_TIME_INDEX_TYPE) {
      timeIndex = ((V012FileTimeIndex) timeIndex).getFileTimeIndex();
      serialize();
    }
  }

  /** deserialize tsfile resource from old file */
  public void deserializeFromOldFile() throws IOException {
    try (InputStream inputStream = fsFactory.getBufferedInputStream(file + RESOURCE_SUFFIX)) {
      // deserialize old TsfileResource
      int size = ReadWriteIOUtils.readInt(inputStream);
      Map<String, Integer> deviceMap = new HashMap<>();
      long[] startTimesArray = new long[size];
      long[] endTimesArray = new long[size];
      for (int i = 0; i < size; i++) {
        String path = ReadWriteIOUtils.readString(inputStream);
        long time = ReadWriteIOUtils.readLong(inputStream);
        deviceMap.put(path.intern(), i);
        startTimesArray[i] = time;
      }
      size = ReadWriteIOUtils.readInt(inputStream);
      for (int i = 0; i < size; i++) {
        ReadWriteIOUtils.readString(inputStream); // String path
        long time = ReadWriteIOUtils.readLong(inputStream);
        endTimesArray[i] = time;
      }
      timeIndex = new DeviceTimeIndex(deviceMap, startTimesArray, endTimesArray);
      if (inputStream.available() > 0) {
        int versionSize = ReadWriteIOUtils.readInt(inputStream);
        for (int i = 0; i < versionSize; i++) {
          // historicalVersions
          ReadWriteIOUtils.readLong(inputStream);
        }
      }
      if (inputStream.available() > 0) {
        String modFileName = ReadWriteIOUtils.readString(inputStream);
        if (modFileName != null) {
          File modF = new File(file.getParentFile(), modFileName);
          modFile = new ModificationFile(modF.getPath());
        }
      }
      if (inputStream.available() > 0) {
        final boolean hasMaxProgressIndex = ReadWriteIOUtils.readBool(inputStream);
        if (hasMaxProgressIndex) {
          maxProgressIndex = ProgressIndexType.deserializeFrom(inputStream);
        }
      }
    }
  }

  public void updateStartTime(String device, long time) {
    timeIndex.updateStartTime(device, time);
  }

  public void updateEndTime(String device, long time) {
    timeIndex.updateEndTime(device, time);
  }

  public boolean resourceFileExists() {
    return fsFactory.getFile(file + RESOURCE_SUFFIX).exists();
  }

  public List<IChunkMetadata> getChunkMetadataList(PartialPath seriesPath) {
    return new ArrayList<>(pathToChunkMetadataListMap.get(seriesPath));
  }

  public List<ReadOnlyMemChunk> getReadOnlyMemChunk(PartialPath seriesPath) {
    return pathToReadOnlyMemChunkMap.get(seriesPath);
  }

  public ModificationFile getModFile() {
    if (modFile == null) {
      synchronized (this) {
        if (modFile == null) {
          modFile = ModificationFile.getNormalMods(this);
        }
      }
    }
    return modFile;
  }

  public ModificationFile getCompactionModFile() {
    if (compactionModFile == null) {
      synchronized (this) {
        if (compactionModFile == null) {
          compactionModFile = ModificationFile.getCompactionMods(this);
        }
      }
    }
    return compactionModFile;
  }

  public void resetModFile() throws IOException {
    if (modFile != null) {
      synchronized (this) {
        modFile.close();
        modFile = null;
      }
    }
  }

  public void setFile(File file) {
    this.file = file;
  }

  public File getTsFile() {
    return file;
  }

  public String getTsFilePath() {
    return file.getPath();
  }

  public void increaseTierLevel() {
    this.tierLevel++;
  }

  public int getTierLevel() {
    return tierLevel;
  }

  public long getTsFileSize() {
    if (isClosed()) {
      if (tsFileSize == -1) {
        synchronized (this) {
          if (tsFileSize == -1) {
            tsFileSize = file.length();
          }
        }
      }
      return tsFileSize;
    } else {
      return file.length();
    }
  }

  public long getStartTime(String deviceId) {
    return timeIndex.getStartTime(deviceId);
  }

  /** open file's end time is Long.MIN_VALUE */
  public long getEndTime(String deviceId) {
    return timeIndex.getEndTime(deviceId);
  }

  public long getOrderTime(String deviceId, boolean ascending) {
    return ascending ? getStartTime(deviceId) : getEndTime(deviceId);
  }

  public long getFileStartTime() {
    return timeIndex.getMinStartTime();
  }

  /** open file's end time is Long.MIN_VALUE */
  public long getFileEndTime() {
    return timeIndex.getMaxEndTime();
  }

  public Set<String> getDevices() {
    return timeIndex.getDevices(file.getPath(), this);
  }

  public DeviceTimeIndex buildDeviceTimeIndex() throws IOException {
    readLock();
    try (InputStream inputStream =
        FSFactoryProducer.getFSFactory().getBufferedInputStream(file.getPath() + RESOURCE_SUFFIX)) {
      ReadWriteIOUtils.readByte(inputStream);
      ITimeIndex timeIndexFromResourceFile = ITimeIndex.createTimeIndex(inputStream);
      if (!(timeIndexFromResourceFile instanceof DeviceTimeIndex)) {
        throw new IOException("cannot build DeviceTimeIndex from resource " + file.getPath());
      }
      return (DeviceTimeIndex) timeIndexFromResourceFile;
    } catch (Exception e) {
      throw new IOException(
          "Can't read file " + file.getPath() + RESOURCE_SUFFIX + " from disk", e);
    } finally {
      readUnlock();
    }
  }

  /** Only used for compaction to validate tsfile. */
  public ITimeIndex getTimeIndex() {
    return timeIndex;
  }

  /**
   * Whether this TsFileResource contains this device, if false, it must not contain this device, if
   * true, it may or may not contain this device
   */
  public boolean mayContainsDevice(String device) {
    return timeIndex.mayContainsDevice(device);
  }

  /**
   * Get the min start time and max end time of devices matched by given devicePattern. If there's
   * no device matched by given pattern, return null.
   */
  public Pair<Long, Long> getPossibleStartTimeAndEndTime(PartialPath devicePattern) {
    return timeIndex.getPossibleStartTimeAndEndTime(devicePattern);
  }

  public boolean isClosed() {
    return getStatus() != TsFileResourceStatus.UNCLOSED;
  }

  public void close() throws IOException {
    this.setStatus(TsFileResourceStatus.NORMAL);
    closeWithoutSettingStatus();
  }

  /** Used for compaction. */
  public void closeWithoutSettingStatus() throws IOException {
    if (modFile != null) {
      modFile.close();
      modFile = null;
    }
    if (compactionModFile != null) {
      compactionModFile.close();
      compactionModFile = null;
    }
    processor = null;
    pathToChunkMetadataListMap = null;
    pathToReadOnlyMemChunkMap = null;
    pathToTimeSeriesMetadataMap = null;
    timeIndex.close();
  }

  public TsFileProcessor getProcessor() {
    return processor;
  }

  public void writeLock() {
    if (originTsFileResource == null) {
      tsFileLock.writeLock();
    } else {
      originTsFileResource.writeLock();
    }
  }

  public void writeUnlock() {
    if (originTsFileResource == null) {
      tsFileLock.writeUnlock();
    } else {
      originTsFileResource.writeUnlock();
    }
  }

  /**
   * If originTsFileResource is not null, we should acquire the read lock of originTsFileResource
   * before construct the current TsFileResource
   */
  public void readLock() {
    if (originTsFileResource == null) {
      tsFileLock.readLock();
    } else {
      originTsFileResource.readLock();
    }
  }

  public void readUnlock() {
    if (originTsFileResource == null) {
      tsFileLock.readUnlock();
    } else {
      originTsFileResource.readUnlock();
    }
  }

  public boolean tryWriteLock() {
    return tsFileLock.tryWriteLock();
  }

  public boolean tryReadLock() {
    return tsFileLock.tryReadLock();
  }

  void doUpgrade() {
    UpgradeSevice.getINSTANCE().submitUpgradeTask(new UpgradeTask(this));
  }

  public void removeModFile() throws IOException {
    getModFile().remove();
    modFile = null;
  }

  /**
   * Remove the data file, its resource file, its chunk metadata temp file, and its modification
   * file physically.
   */
  public boolean remove() {
    forceMarkDeleted();
    try {
      fsFactory.deleteIfExists(file);
      fsFactory.deleteIfExists(
          new File(file.getAbsolutePath() + TsFileIOWriter.CHUNK_METADATA_TEMP_FILE_SUFFIX));
    } catch (IOException e) {
      LOGGER.error("TsFile {} cannot be deleted: {}", file, e.getMessage());
      return false;
    }
    if (!removeResourceFile()) {
      return false;
    }
    try {
      fsFactory.deleteIfExists(fsFactory.getFile(file.getPath() + ModificationFile.FILE_SUFFIX));
    } catch (IOException e) {
      LOGGER.error("ModificationFile {} cannot be deleted: {}", file, e.getMessage());
      return false;
    }
    return true;
  }

  public boolean removeResourceFile() {
    try {
      fsFactory.deleteIfExists(fsFactory.getFile(file.getPath() + RESOURCE_SUFFIX));
      fsFactory.deleteIfExists(fsFactory.getFile(file.getPath() + RESOURCE_SUFFIX + TEMP_SUFFIX));
    } catch (IOException e) {
      LOGGER.error("TsFileResource {} cannot be deleted: {}", file, e.getMessage());
      return false;
    }
    return true;
  }

  void moveTo(File targetDir) throws IOException {
    fsFactory.moveFile(file, fsFactory.getFile(targetDir, file.getName()));
    fsFactory.moveFile(
        fsFactory.getFile(file.getPath() + RESOURCE_SUFFIX),
        fsFactory.getFile(targetDir, file.getName() + RESOURCE_SUFFIX));
    File originModFile = fsFactory.getFile(file.getPath() + ModificationFile.FILE_SUFFIX);
    if (originModFile.exists()) {
      fsFactory.moveFile(
          originModFile,
          fsFactory.getFile(targetDir, file.getName() + ModificationFile.FILE_SUFFIX));
    }
  }

  @Override
  public String toString() {
    return String.format("file is %s, status: %s", file.toString(), getStatus());
  }

  @Override
  public boolean equals(Object o) {
    if (this == o) {
      return true;
    }
    if (o == null || getClass() != o.getClass()) {
      return false;
    }
    TsFileResource that = (TsFileResource) o;
    return Objects.equals(file, that.file);
  }

  @Override
  public int hashCode() {
    return Objects.hash(file);
  }

  public boolean isDeleted() {
    return getStatus() == TsFileResourceStatus.DELETED;
  }

  public boolean isCompacting() {
    return getStatus() == TsFileResourceStatus.COMPACTING;
  }

  public boolean isCompactionCandidate() {
    return getStatus() == TsFileResourceStatus.COMPACTION_CANDIDATE;
  }

  public boolean onRemote() {
    return !isDeleted() && !file.exists();
  }

  private boolean compareAndSetStatus(
      TsFileResourceStatus expectedValue, TsFileResourceStatus newValue) {
    return atomicStatus.compareAndSet(expectedValue, newValue);
  }

  private void setAtomicStatus(TsFileResourceStatus status) {
    atomicStatus.set(status);
  }

  @TestOnly
  public void setStatusForTest(TsFileResourceStatus status) {
    setAtomicStatus(status);
  }

  public boolean setStatus(TsFileResourceStatus status) {
    switch (status) {
      case NORMAL:
        return compareAndSetStatus(TsFileResourceStatus.UNCLOSED, TsFileResourceStatus.NORMAL)
            || compareAndSetStatus(TsFileResourceStatus.MIGRATING, TsFileResourceStatus.NORMAL)
            || compareAndSetStatus(TsFileResourceStatus.COMPACTING, TsFileResourceStatus.NORMAL)
            || compareAndSetStatus(
                TsFileResourceStatus.COMPACTION_CANDIDATE, TsFileResourceStatus.NORMAL);
      case NORMAL_ON_REMOTE:
        return compareAndSetStatus(
            TsFileResourceStatus.MIGRATING, TsFileResourceStatus.NORMAL_ON_REMOTE);
      case UNCLOSED:
        // TsFile cannot be set back to UNCLOSED so false is always returned
        return false;
      case DELETED:
        return compareAndSetStatus(TsFileResourceStatus.NORMAL, TsFileResourceStatus.DELETED)
            || compareAndSetStatus(
                TsFileResourceStatus.COMPACTION_CANDIDATE, TsFileResourceStatus.DELETED);
      case COMPACTING:
        return compareAndSetStatus(
            TsFileResourceStatus.COMPACTION_CANDIDATE, TsFileResourceStatus.COMPACTING);
      case COMPACTION_CANDIDATE:
        return compareAndSetStatus(
            TsFileResourceStatus.NORMAL, TsFileResourceStatus.COMPACTION_CANDIDATE);
      case MIGRATING:
        return compareAndSetStatus(TsFileResourceStatus.NORMAL, TsFileResourceStatus.MIGRATING);
      default:
        return false;
    }
  }

  public void forceMarkDeleted() {
    atomicStatus.set(TsFileResourceStatus.DELETED);
  }

  public TsFileResourceStatus getStatus() {
    return this.atomicStatus.get();
  }

  /**
   * check if any of the device lives over the given time bound. If the file is not closed, then
   * return true.
   */
  public boolean stillLives(long timeLowerBound) {
    return !isClosed() || timeIndex.stillLives(timeLowerBound);
  }

  public boolean isDeviceIdExist(String deviceId) {
    return timeIndex.checkDeviceIdExist(deviceId);
  }

  /** @return true if the device is contained in the TsFile and it lives beyond TTL */
  public boolean isSatisfied(
      String deviceId, Filter timeFilter, boolean isSeq, long ttl, boolean debug) {
    if (deviceId == null) {
      return isSatisfied(timeFilter, isSeq, ttl, debug);
    }

    long[] startAndEndTime = timeIndex.getStartAndEndTime(deviceId);

    // doesn't contain this device
    if (startAndEndTime == null) {
      if (debug) {
        DEBUG_LOGGER.info(
            "Path: {} file {} is not satisfied because of no device!", deviceId, file);
      }
      return false;
    }

    long startTime = startAndEndTime[0];
    long endTime = isClosed() || !isSeq ? startAndEndTime[1] : Long.MAX_VALUE;

    if (!isAlive(endTime, ttl)) {
      if (debug) {
        DEBUG_LOGGER.info("file {} is not satisfied because of ttl!", file);
      }
      return false;
    }

    if (timeFilter != null) {
      boolean res = timeFilter.satisfyStartEndTime(startTime, endTime);
      if (debug && !res) {
        DEBUG_LOGGER.info(
            "Path: {} file {} is not satisfied because of time filter!", deviceId, fsFactory);
      }
      return res;
    }
    return true;
  }

  /** @return true if the TsFile lives beyond TTL */
  private boolean isSatisfied(Filter timeFilter, boolean isSeq, long ttl, boolean debug) {
    long startTime = getFileStartTime();
    long endTime = isClosed() || !isSeq ? getFileEndTime() : Long.MAX_VALUE;

    if (!isAlive(endTime, ttl)) {
      if (debug) {
        DEBUG_LOGGER.info("file {} is not satisfied because of ttl!", file);
      }
      return false;
    }

    if (timeFilter != null) {
      boolean res = timeFilter.satisfyStartEndTime(startTime, endTime);
      if (debug && !res) {
        DEBUG_LOGGER.info("Path: file {} is not satisfied because of time filter!", fsFactory);
      }
      return res;
    }
    return true;
  }

  /** @return true if the device is contained in the TsFile */
  public boolean isSatisfied(String deviceId, Filter timeFilter, boolean isSeq, boolean debug) {
    if (!mayContainsDevice(deviceId)) {
      if (debug) {
        DEBUG_LOGGER.info(
            "Path: {} file {} is not satisfied because of no device!", deviceId, file);
      }
      return false;
    }

    long startTime = getStartTime(deviceId);
    long endTime = isClosed() || !isSeq ? getEndTime(deviceId) : Long.MAX_VALUE;

    if (timeFilter != null) {
      boolean res = timeFilter.satisfyStartEndTime(startTime, endTime);
      if (debug && !res) {
        DEBUG_LOGGER.info(
            "Path: {} file {} is not satisfied because of time filter!", deviceId, fsFactory);
      }
      return res;
    }
    return true;
  }

  /** @return whether the given time falls in ttl */
  private boolean isAlive(long time, long dataTTL) {
    return dataTTL == Long.MAX_VALUE || (DateTimeUtils.currentTime() - time) <= dataTTL;
  }

  public void setProcessor(TsFileProcessor processor) {
    this.processor = processor;
  }

  /**
   * Get a timeseriesMetadata by path.
   *
   * @return TimeseriesMetadata or the first ValueTimeseriesMetadata in VectorTimeseriesMetadata
   */
  public ITimeSeriesMetadata getTimeSeriesMetadata(PartialPath seriesPath) {
    if (pathToTimeSeriesMetadataMap.containsKey(seriesPath)) {
      return pathToTimeSeriesMetadataMap.get(seriesPath);
    }
    return null;
  }

  public void setTimeSeriesMetadata(PartialPath path, ITimeSeriesMetadata timeSeriesMetadata) {
    this.pathToTimeSeriesMetadataMap.put(path, timeSeriesMetadata);
  }

  public void setUpgradedResources(List<TsFileResource> upgradedResources) {
    this.upgradedResources = upgradedResources;
  }

  public List<TsFileResource> getUpgradedResources() {
    return upgradedResources;
  }

  public void setUpgradeTsFileResourceCallBack(
      UpgradeTsFileResourceCallBack upgradeTsFileResourceCallBack) {
    this.upgradeTsFileResourceCallBack = upgradeTsFileResourceCallBack;
  }

  public UpgradeTsFileResourceCallBack getUpgradeTsFileResourceCallBack() {
    return upgradeTsFileResourceCallBack;
  }

  public SettleTsFileCallBack getSettleTsFileCallBack() {
    return settleTsFileCallBack;
  }

  public void setSettleTsFileCallBack(SettleTsFileCallBack settleTsFileCallBack) {
    this.settleTsFileCallBack = settleTsFileCallBack;
  }

  /** make sure Either the deviceToIndex is not empty Or the path contains a partition folder */
  public long getTimePartition() {
    return timeIndex.getTimePartition(file.getAbsolutePath());
  }

  /**
   * Used when load new TsFiles not generated by the server Check and get the time partition
   *
   * @throws PartitionViolationException if the data of the file spans partitions or it is empty
   */
  public long getTimePartitionWithCheck() throws PartitionViolationException {
    return timeIndex.getTimePartitionWithCheck(file.toString());
  }

  /** Check whether the tsFile spans multiple time partitions. */
  public boolean isSpanMultiTimePartitions() {
    return timeIndex.isSpanMultiTimePartitions();
  }

  /**
   * Create a hardlink for the TsFile and modification file (if exists) The hardlink will have a
   * suffix like ".{sysTime}_{randomLong}"
   *
   * @return a new TsFileResource with its file changed to the hardlink or null the hardlink cannot
   *     be created.
   */
  public TsFileResource createHardlink() {
    if (!file.exists()) {
      return null;
    }

    TsFileResource newResource;
    try {
      newResource = new TsFileResource(this);
    } catch (IOException e) {
      LOGGER.error("Cannot create hardlink for {}", file, e);
      return null;
    }

    while (true) {
      String hardlinkSuffix =
          TsFileConstant.PATH_SEPARATOR + System.currentTimeMillis() + "_" + random.nextLong();
      File hardlink = new File(file.getAbsolutePath() + hardlinkSuffix);

      try {
        Files.createLink(Paths.get(hardlink.getAbsolutePath()), Paths.get(file.getAbsolutePath()));
        newResource.setFile(hardlink);
        if (modFile != null && modFile.exists()) {
          newResource.setModFile(modFile.createHardlink());
        }
        break;
      } catch (FileAlreadyExistsException e) {
        // retry a different name if the file is already created
      } catch (IOException e) {
        LOGGER.error("Cannot create hardlink for {}", file, e);
        return null;
      }
    }
    return newResource;
  }

  public void setModFile(ModificationFile modFile) {
    synchronized (this) {
      this.modFile = modFile;
    }
  }

  /** @return resource map size */
  public long calculateRamSize() {
    ramSize = timeIndex.calculateRamSize();
    return ramSize;
  }

  public void delete() throws IOException {
    forceMarkDeleted();
    if (file.exists()) {
      Files.delete(file.toPath());
      Files.delete(
          FSFactoryProducer.getFSFactory()
              .getFile(file.toPath() + TsFileResource.RESOURCE_SUFFIX)
              .toPath());
    }
  }

  public long getMaxPlanIndex() {
    return maxPlanIndex;
  }

  public long getMinPlanIndex() {
    return minPlanIndex;
  }

  public void updatePlanIndexes(long planIndex) {
    if (planIndex == Long.MIN_VALUE || planIndex == Long.MAX_VALUE) {
      return;
    }
    if (planIndex < minPlanIndex || planIndex > maxPlanIndex) {
      maxPlanIndex = Math.max(maxPlanIndex, planIndex);
      minPlanIndex = Math.min(minPlanIndex, planIndex);
      if (isClosed()) {
        try {
          serialize();
        } catch (IOException e) {
          LOGGER.error(
              "Cannot serialize TsFileResource {} when updating plan index {}-{}",
              this,
              maxPlanIndex,
              planIndex);
        }
      }
    }
  }

  public static int getInnerCompactionCount(String fileName) throws IOException {
    TsFileName tsFileName = getTsFileName(fileName);
    return tsFileName.getInnerCompactionCnt();
  }

  /** For merge, the index range of the new file should be the union of all files' in this merge. */
  public void updatePlanIndexes(TsFileResource another) {
    maxPlanIndex = Math.max(maxPlanIndex, another.maxPlanIndex);
    minPlanIndex = Math.min(minPlanIndex, another.minPlanIndex);
  }

  public boolean isPlanIndexOverlap(TsFileResource another) {
    return another.maxPlanIndex > this.minPlanIndex && another.minPlanIndex < this.maxPlanIndex;
  }

  public boolean isPlanRangeCovers(TsFileResource another) {
    return this.minPlanIndex < another.minPlanIndex && another.maxPlanIndex < this.maxPlanIndex;
  }

  public void setMaxPlanIndex(long maxPlanIndex) {
    this.maxPlanIndex = maxPlanIndex;
  }

  public void setMinPlanIndex(long minPlanIndex) {
    this.minPlanIndex = minPlanIndex;
  }

  public void setVersion(long version) {
    this.version = version;
  }

  public long getVersion() {
    return version;
  }

  public void setTimeIndex(ITimeIndex timeIndex) {
    this.timeIndex = timeIndex;
  }

  /**
   * Compare the name of TsFiles corresponding to the two {@link TsFileResource}. Both names should
   * meet the naming specifications.Take the generation time as the first keyword, the version
   * number as the second keyword, the inner merge count as the third keyword, the cross merge as
   * the fourth keyword.
   *
   * @param o1 a {@link TsFileResource}
   * @param o2 a {@link TsFileResource}
   * @return -1, if o1 is smaller than o2, 1 if bigger, 0 means o1 equals to o2
   */
  // ({systemTime}-{versionNum}-{innerMergeNum}-{crossMergeNum}.tsfile)
  public static int compareFileName(TsFileResource o1, TsFileResource o2) {
    String[] items1 =
        o1.getTsFile().getName().replace(TSFILE_SUFFIX, "").split(FILE_NAME_SEPARATOR);
    String[] items2 =
        o2.getTsFile().getName().replace(TSFILE_SUFFIX, "").split(FILE_NAME_SEPARATOR);
    long ver1 = Long.parseLong(items1[0]);
    long ver2 = Long.parseLong(items2[0]);
    int cmp = Long.compare(ver1, ver2);
    if (cmp == 0) {
      int cmpVersion = Long.compare(Long.parseLong(items1[1]), Long.parseLong(items2[1]));
      if (cmpVersion == 0) {
        int cmpInnerCompact = Long.compare(Long.parseLong(items1[2]), Long.parseLong(items2[2]));
        if (cmpInnerCompact == 0) {
          return Long.compare(Long.parseLong(items1[3]), Long.parseLong(items2[3]));
        }
        return cmpInnerCompact;
      }
      return cmpVersion;
    } else {
      return cmp;
    }
  }

  /**
   * Compare two TsFile's name.This method will first check whether the two names meet the standard
   * naming specifications, and then use the generating time as the first keyword, and use the
   * version number as the second keyword to compare the size of the two names. Notice that this
   * method will not compare the merge count.
   *
   * @param fileName1 a name of TsFile
   * @param fileName2 a name of TsFile
   * @return -1, if fileName1 is smaller than fileNam2, 1 if bigger, 0 means fileName1 equals to
   *     fileName2
   * @throws IOException if fileName1 or fileName2 do not meet the standard naming specifications.
   */
  public static int checkAndCompareFileName(String fileName1, String fileName2) throws IOException {
    TsFileNameGenerator.TsFileName tsFileName1 = TsFileNameGenerator.getTsFileName(fileName1);
    TsFileNameGenerator.TsFileName tsFileName2 = TsFileNameGenerator.getTsFileName(fileName2);
    long timeDiff = tsFileName1.getTime() - tsFileName2.getTime();
    if (timeDiff != 0) {
      return timeDiff < 0 ? -1 : 1;
    }
    long versionDiff = tsFileName1.getVersion() - tsFileName2.getVersion();
    if (versionDiff != 0) {
      return versionDiff < 0 ? -1 : 1;
    }
    return 0;
  }

  /**
   * Compare the creation order of the files and sort them according to the version number from
   * largest to smallest.This method will first check whether the two names meet the standard naming
   * specifications, and then compare version of two names. Notice: This method is only used to
   * compare the creation order of files, which is sorted directly according to version. If you want
   * to compare the order of the content of the file, you must first sort by timestamp and then by
   * version.
   *
   * @param o1 a {@link TsFileResource}
   * @param o2 a {@link TsFileResource}
   * @return -1, if o1 is smaller than o2, 1 if bigger, 0 means o1 equals to o2
   */
  public static int compareFileCreationOrderByDesc(TsFileResource o1, TsFileResource o2) {
    try {
      TsFileNameGenerator.TsFileName n1 =
          TsFileNameGenerator.getTsFileName(o1.getTsFile().getName());
      TsFileNameGenerator.TsFileName n2 =
          TsFileNameGenerator.getTsFileName(o2.getTsFile().getName());
      long versionDiff = n2.getVersion() - n1.getVersion();
      if (versionDiff != 0) {
        return versionDiff < 0 ? -1 : 1;
      }
      return 0;
    } catch (IOException e) {
      LOGGER.error("File name may not meet the standard naming specifications.", e);
      throw new RuntimeException(e.getMessage());
    }
  }

  public void setSeq(boolean seq) {
    isSeq = seq;
  }

  public boolean isSeq() {
    return isSeq;
  }

  public int compareIndexDegradePriority(TsFileResource tsFileResource) {
    int cmp = timeIndex.compareDegradePriority(tsFileResource.timeIndex);
    return cmp == 0 ? file.getAbsolutePath().compareTo(tsFileResource.file.getAbsolutePath()) : cmp;
  }

  public byte getTimeIndexType() {
    return timeIndex.getTimeIndexType();
  }

  @TestOnly
  public void setTimeIndexType(byte type) {
    switch (type) {
      case ITimeIndex.DEVICE_TIME_INDEX_TYPE:
        this.timeIndex = new DeviceTimeIndex();
        break;
      case ITimeIndex.FILE_TIME_INDEX_TYPE:
        this.timeIndex = new FileTimeIndex();
        break;
      default:
        throw new UnsupportedOperationException();
    }
  }

  public long getRamSize() {
    return ramSize;
  }

  /** the DeviceTimeIndex degrade to FileTimeIndex and release memory */
  public long degradeTimeIndex() {
    TimeIndexLevel timeIndexLevel = TimeIndexLevel.valueOf(getTimeIndexType());
    // if current timeIndex is FileTimeIndex, no need to degrade
    if (timeIndexLevel == TimeIndexLevel.FILE_TIME_INDEX) {
      return 0;
    }
    // get the minimum startTime
    long startTime = timeIndex.getMinStartTime();
    // get the maximum endTime
    long endTime = timeIndex.getMaxEndTime();
    // replace the DeviceTimeIndex with FileTimeIndex
    timeIndex = new FileTimeIndex(startTime, endTime);
    return ramSize - timeIndex.calculateRamSize();
  }

  private void generatePathToTimeSeriesMetadataMap() throws IOException {
    for (PartialPath path : pathToChunkMetadataListMap.keySet()) {
      pathToTimeSeriesMetadataMap.put(
          path,
          ResourceByPathUtils.getResourceInstance(path)
              .generateTimeSeriesMetadata(
                  pathToReadOnlyMemChunkMap.get(path), pathToChunkMetadataListMap.get(path)));
    }
  }

  public void updateEndTime(Map<String, Long> times) {
    for (Map.Entry<String, Long> entry : times.entrySet()) {
      timeIndex.updateEndTime(entry.getKey(), entry.getValue());
    }
  }

  /** @return is this tsfile resource in a TsFileResourceList */
  public boolean isFileInList() {
    return prev != null || next != null;
  }

  public void updateProgressIndex(ProgressIndex progressIndex) {
    if (progressIndex == null) {
      return;
    }

    maxProgressIndex =
        (maxProgressIndex == null
            ? progressIndex
            : maxProgressIndex.updateToMinimumIsAfterProgressIndex(progressIndex));
  }

  public ProgressIndex getMaxProgressIndexAfterClose() throws IllegalStateException {
    if (status.equals(TsFileResourceStatus.UNCLOSED)) {
      throw new IllegalStateException(
          "Should not get progress index from a unclosing TsFileResource.");
    }
    return maxProgressIndex == null ? new MinimumProgressIndex() : maxProgressIndex;
  }
}<|MERGE_RESOLUTION|>--- conflicted
+++ resolved
@@ -180,12 +180,9 @@
     this.minPlanIndex = other.minPlanIndex;
     this.version = FilePathUtils.splitAndGetTsFileVersion(this.file.getName());
     this.tsFileSize = other.tsFileSize;
-<<<<<<< HEAD
     this.isSeq = other.isSeq;
     this.tierLevel = other.tierLevel;
-=======
     this.maxProgressIndex = other.maxProgressIndex;
->>>>>>> 84780e2d
   }
 
   /** for sealed TsFile, call setClosed to close TsFileResource */
@@ -1224,7 +1221,7 @@
   }
 
   public ProgressIndex getMaxProgressIndexAfterClose() throws IllegalStateException {
-    if (status.equals(TsFileResourceStatus.UNCLOSED)) {
+    if (getStatus().equals(TsFileResourceStatus.UNCLOSED)) {
       throw new IllegalStateException(
           "Should not get progress index from a unclosing TsFileResource.");
     }
