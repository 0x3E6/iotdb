/*
 * Licensed to the Apache Software Foundation (ASF) under one
 * or more contributor license agreements.  See the NOTICE file
 * distributed with this work for additional information
 * regarding copyright ownership.  The ASF licenses this file
 * to you under the Apache License, Version 2.0 (the
 * "License"); you may not use this file except in compliance
 * with the License.  You may obtain a copy of the License at
 *
 *     http://www.apache.org/licenses/LICENSE-2.0
 *
 * Unless required by applicable law or agreed to in writing,
 * software distributed under the License is distributed on an
 * "AS IS" BASIS, WITHOUT WARRANTIES OR CONDITIONS OF ANY
 * KIND, either express or implied.  See the License for the
 * specific language governing permissions and limitations
 * under the License.
 */

package org.apache.iotdb.db.pipe.core.collector.realtime.assigner;

import org.apache.iotdb.db.pipe.core.collector.realtime.PipeRealtimeDataRegionCollector;
import org.apache.iotdb.db.pipe.core.collector.realtime.PipeRealtimeDataRegionHybridCollector;
import org.apache.iotdb.db.pipe.core.collector.realtime.matcher.CachedSchemaPatternMatcher;
import org.apache.iotdb.db.pipe.core.collector.realtime.matcher.PipeDataRegionMatcher;
import org.apache.iotdb.db.pipe.core.event.realtime.PipeRealtimeCollectEvent;

import com.lmax.disruptor.dsl.ProducerType;

public class PipeDataRegionAssigner {

  /** The matcher is used to match the event with the collector based on the pattern. */
  private final PipeDataRegionMatcher matcher;

  /** The disruptor is used to assign the event to the collector. */
  private final DisruptorQueue<PipeRealtimeCollectEvent> disruptor;

  public PipeDataRegionAssigner() {
    this.matcher = new CachedSchemaPatternMatcher();
    this.disruptor =
        new DisruptorQueue.Builder<PipeRealtimeCollectEvent>()
            .setProducerType(ProducerType.SINGLE)
            .addEventHandler(this::assignToCollector)
            .build();
  }

  public void publishToAssign(PipeRealtimeCollectEvent event) {
    event.increaseReferenceCount(PipeDataRegionAssigner.class.getName());
    disruptor.publish(event);
  }

  public void assignToCollector(PipeRealtimeCollectEvent event, long sequence, boolean endOfBatch) {
    matcher
        .match(event)
        .forEach(
            collector -> {
<<<<<<< HEAD
              event.increaseReferenceCount(PipeRealtimeDataRegionHybridCollector.class.getName());
=======
              event.increaseReferenceCount(PipeDataRegionAssigner.class.getName());
>>>>>>> d79ba919
              collector.collect(event);
            });
    event.gcSchemaInfo();
    event.decreaseReferenceCount(PipeDataRegionAssigner.class.getName());
  }

  public void startAssignTo(PipeRealtimeDataRegionCollector collector) {
    matcher.register(collector);
  }

  public void stopAssignTo(PipeRealtimeDataRegionCollector collector) {
    matcher.deregister(collector);
  }

  public boolean notMoreCollectorNeededToBeAssigned() {
    return matcher.getRegisterCount() == 0;
  }

  /**
   * Clear the matcher and disruptor. The method publishToAssign should be work after calling this
   * method.
   */
  public void gc() {
    matcher.clear();
    disruptor.clear();
  }
}<|MERGE_RESOLUTION|>--- conflicted
+++ resolved
@@ -20,7 +20,6 @@
 package org.apache.iotdb.db.pipe.core.collector.realtime.assigner;
 
 import org.apache.iotdb.db.pipe.core.collector.realtime.PipeRealtimeDataRegionCollector;
-import org.apache.iotdb.db.pipe.core.collector.realtime.PipeRealtimeDataRegionHybridCollector;
 import org.apache.iotdb.db.pipe.core.collector.realtime.matcher.CachedSchemaPatternMatcher;
 import org.apache.iotdb.db.pipe.core.collector.realtime.matcher.PipeDataRegionMatcher;
 import org.apache.iotdb.db.pipe.core.event.realtime.PipeRealtimeCollectEvent;
@@ -54,11 +53,7 @@
         .match(event)
         .forEach(
             collector -> {
-<<<<<<< HEAD
-              event.increaseReferenceCount(PipeRealtimeDataRegionHybridCollector.class.getName());
-=======
               event.increaseReferenceCount(PipeDataRegionAssigner.class.getName());
->>>>>>> d79ba919
               collector.collect(event);
             });
     event.gcSchemaInfo();
