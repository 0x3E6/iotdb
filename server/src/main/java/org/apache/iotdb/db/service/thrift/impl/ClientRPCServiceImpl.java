--- conflicted
+++ resolved
@@ -35,11 +35,7 @@
 import org.apache.iotdb.db.conf.IoTDBConfig;
 import org.apache.iotdb.db.conf.IoTDBDescriptor;
 import org.apache.iotdb.db.conf.OperationType;
-<<<<<<< HEAD
 import org.apache.iotdb.db.engine.StorageEngine;
-import org.apache.iotdb.db.engine.querycontext.QueryDataSource;
-=======
->>>>>>> fa907364
 import org.apache.iotdb.db.engine.storagegroup.DataRegion;
 import org.apache.iotdb.db.metadata.template.TemplateQueryType;
 import org.apache.iotdb.db.mpp.aggregation.AccumulatorFactory;
@@ -1852,19 +1848,27 @@
   @Override
   public TSExecuteStatementResp executeGroupByQueryIntervalQuery(TSGroupByQueryIntervalReq req)
       throws TException {
-
-//    DataRegionId dataRegionId = new DataRegionId(5);
-//    StorageEngine.getInstance().getDataRegion(dataRegionId);
-//
-//            List<TsBlock> ret = executeGroupByQueryInternal(
-//                    req.getDevice(),
-//                    req.getMeasurement(),
-//                    req.get,
-//            req.getStartTime(),
-//            req.getEndTime(),
-//            req.getInterval(),
-//            req.getAggregationType(),
-//            List<DataRegion> dataRegionList)
+    try {
+      IClientSession clientSession = SESSION_MANAGER.getCurrSessionAndUpdateIdleTime();
+
+      DataRegionId dataRegionId = new DataRegionId(5);
+      List<DataRegion> dataRegionList = null;
+      StorageEngine.getInstance().getDataRegion(dataRegionId);
+
+      List<TsBlock> ret =
+          executeGroupByQueryInternal(
+              SESSION_MANAGER.getSessionInfo(clientSession),
+              req.getDevice(),
+              req.getMeasurement(),
+              TSDataType.getTsDataType((byte) 2),
+              req.getStartTime(),
+              req.getEndTime(),
+              req.getInterval(),
+              req.getAggregationType(),
+              dataRegionList);
+    } catch (Exception e) {
+
+    }
     return null;
   }
 
