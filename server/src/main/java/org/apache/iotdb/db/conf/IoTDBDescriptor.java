--- conflicted
+++ resolved
@@ -1108,14 +1108,8 @@
     // author cache
     loadAuthorCache(properties);
 
-<<<<<<< HEAD
-    conf.setTimePartitionInterval(
-        DateTimeUtils.convertMilliTimeWithPrecision(
-            conf.getTimePartitionInterval(), conf.getTimestampPrecision()));
     conf.getCustomizedProperties().putAll(properties);
 
-=======
->>>>>>> 92459238
     conf.setQuotaEnable(
         Boolean.parseBoolean(
             properties.getProperty("quota_enable", String.valueOf(conf.isQuotaEnable()))));
