--- conflicted
+++ resolved
@@ -19,10 +19,6 @@
 
 package org.apache.iotdb.db.pipe.task.subtask;
 
-<<<<<<< HEAD
-import org.apache.iotdb.db.pipe.core.event.EnrichedEvent;
-=======
->>>>>>> d79ba919
 import org.apache.iotdb.db.pipe.task.queue.EventSupplier;
 import org.apache.iotdb.pipe.api.PipeProcessor;
 import org.apache.iotdb.pipe.api.collector.EventCollector;
@@ -55,15 +51,10 @@
   }
 
   @Override
-<<<<<<< HEAD
-  protected void executeForAWhile() throws Exception {
-    Event event = inputEventSupplier.supply();
-=======
   protected synchronized void executeForAWhile() throws Exception {
     final Event event = lastEvent != null ? lastEvent : inputEventSupplier.supply();
     // record the last event for retry when exception occurs
     lastEvent = event;
->>>>>>> d79ba919
     if (event == null) {
       return;
     }
@@ -90,10 +81,6 @@
       throw new PipeException(
           "Error occurred during executing PipeProcessor#process, perhaps need to check whether the implementation of PipeProcessor is correct according to the pipe-api description.",
           e);
-    } finally {
-      if (event instanceof EnrichedEvent) {
-        ((EnrichedEvent) event).decreaseReferenceCount(PipeProcessorSubtask.class.getName());
-      }
     }
   }
 
