/*
 * Licensed to the Apache Software Foundation (ASF) under one
 * or more contributor license agreements.  See the NOTICE file
 * distributed with this work for additional information
 * regarding copyright ownership.  The ASF licenses this file
 * to you under the Apache License, Version 2.0 (the
 * "License"); you may not use this file except in compliance
 * with the License.  You may obtain a copy of the License at
 *
 *      http://www.apache.org/licenses/LICENSE-2.0
 *
 * Unless required by applicable law or agreed to in writing,
 * software distributed under the License is distributed on an
 * "AS IS" BASIS, WITHOUT WARRANTIES OR CONDITIONS OF ANY
 * KIND, either express or implied.  See the License for the
 * specific language governing permissions and limitations
 * under the License.
 */
package org.apache.iotdb.db.engine.compaction.selector.impl;

import org.apache.iotdb.commons.conf.IoTDBConstant;
import org.apache.iotdb.db.conf.IoTDBConfig;
import org.apache.iotdb.db.conf.IoTDBDescriptor;
import org.apache.iotdb.db.engine.compaction.schedule.CompactionTaskManager;
import org.apache.iotdb.db.engine.compaction.schedule.comparator.ICompactionTaskComparator;
import org.apache.iotdb.db.engine.compaction.selector.IInnerSeqSpaceSelector;
import org.apache.iotdb.db.engine.compaction.selector.IInnerUnseqSpaceSelector;
import org.apache.iotdb.db.engine.storagegroup.TsFileManager;
import org.apache.iotdb.db.engine.storagegroup.TsFileNameGenerator;
import org.apache.iotdb.db.engine.storagegroup.TsFileResource;
import org.apache.iotdb.db.engine.storagegroup.TsFileResourceStatus;
import org.apache.iotdb.tsfile.utils.Pair;

import org.slf4j.Logger;
import org.slf4j.LoggerFactory;

import java.io.IOException;
import java.util.ArrayList;
import java.util.Collections;
import java.util.Comparator;
import java.util.LinkedList;
import java.util.List;
import java.util.PriorityQueue;

/**
 * SizeTieredCompactionSelector selects files to be compacted based on the size of files. The
 * selector traverses the file list from old to new. If the size of selected files or the number of
 * select files exceed given threshold, a compaction task will be submitted to task queue in
 * CompactionTaskManager. In CompactionTaskManager, tasks are ordered by {@link
 * ICompactionTaskComparator}. To maximize compaction efficiency, selector searches compaction task
 * from 0 compaction files(that is, file that never been compacted, named level 0 file) to higher
 * level files. If a compaction task is found in some level, selector will not search higher level
 * anymore.
 */
public class SizeTieredCompactionSelector
    implements IInnerSeqSpaceSelector, IInnerUnseqSpaceSelector {
  private static final Logger LOGGER =
      LoggerFactory.getLogger(IoTDBConstant.COMPACTION_LOGGER_NAME);
  private static final IoTDBConfig config = IoTDBDescriptor.getInstance().getConfig();
  protected String storageGroupName;
  protected String dataRegionId;
  protected long timePartition;
  protected List<TsFileResource> tsFileResources;
  protected boolean sequence;
  protected TsFileManager tsFileManager;
  protected boolean hasNextTimePartition;

  public SizeTieredCompactionSelector(
      String storageGroupName,
      String dataRegionId,
      long timePartition,
      boolean sequence,
      TsFileManager tsFileManager) {
    this.storageGroupName = storageGroupName;
    this.dataRegionId = dataRegionId;
    this.timePartition = timePartition;
    this.sequence = sequence;
    this.tsFileManager = tsFileManager;
    hasNextTimePartition = tsFileManager.hasNextTimePartition(timePartition, sequence);
  }

  /**
   * This method searches for all files on the given level. If there are consecutive files on the
   * level that meet the system preset conditions (the number exceeds 10 or the total file size
   * exceeds 2G), a compaction task is created for the batch of files and placed in the
   * taskPriorityQueue queue , and continue to search for the next batch. If at least one batch of
   * files to be compacted is found on this layer, it will return false (indicating that it will no
   * longer search for higher layers), otherwise it will return true.
   *
   * @param level the level to be searched
   * @param taskPriorityQueue it stores the batches of files to be compacted and the total size of
   *     each batch
   * @return return whether to continue the search to higher levels
   * @throws IOException
   */
  private boolean selectLevelTask(
      int level, PriorityQueue<Pair<List<TsFileResource>, Long>> taskPriorityQueue)
      throws IOException {
    boolean shouldContinueToSearch = true;
    List<TsFileResource> selectedFileList = new ArrayList<>();
    long selectedFileSize = 0L;
    long targetCompactionFileSize = config.getTargetCompactionFileSize();

    for (TsFileResource currentFile : tsFileResources) {
      TsFileNameGenerator.TsFileName currentName =
          TsFileNameGenerator.getTsFileName(currentFile.getTsFile().getName());
      if (currentName.getInnerCompactionCnt() != level) {
        // meet files of another level
        if (selectedFileList.size() > 1) {
          taskPriorityQueue.add(new Pair<>(new ArrayList<>(selectedFileList), selectedFileSize));
          shouldContinueToSearch = false;
        }
        selectedFileList = new ArrayList<>();
        selectedFileSize = 0L;
        continue;
      }
<<<<<<< HEAD
      if (currentFile.getStatus() != TsFileResourceStatus.CLOSED || currentFile.isMigrating()) {
=======
      if (currentFile.getStatus() != TsFileResourceStatus.NORMAL) {
>>>>>>> f8516ed3
        selectedFileList.clear();
        selectedFileSize = 0L;
        continue;
      }
      LOGGER.debug("Current File is {}, size is {}", currentFile, currentFile.getTsFileSize());
      selectedFileList.add(currentFile);
      selectedFileSize += currentFile.getTsFileSize();
      LOGGER.debug(
          "Add tsfile {}, current select file num is {}, size is {}",
          currentFile,
          selectedFileList.size(),
          selectedFileSize);
      // if the file size or file num reach threshold
      if (selectedFileSize >= targetCompactionFileSize
          || selectedFileList.size() >= config.getMaxInnerCompactionCandidateFileNum()) {
        // submit the task
        if (selectedFileList.size() > 1) {
          taskPriorityQueue.add(new Pair<>(new ArrayList<>(selectedFileList), selectedFileSize));
          shouldContinueToSearch = false;
        }
        selectedFileList = new ArrayList<>();
        selectedFileSize = 0L;
      }
    }

    // if next time partition exists
    // submit a merge task even it does not meet the requirement for file num or file size
    if (hasNextTimePartition && selectedFileList.size() > 1) {
      taskPriorityQueue.add(new Pair<>(new ArrayList<>(selectedFileList), selectedFileSize));
      shouldContinueToSearch = false;
    }
    return shouldContinueToSearch;
  }

  /**
   * This method searches for a batch of files to be compacted from layer 0 to the highest layer. If
   * there are more than a batch of files to be merged on a certain layer, it does not search to
   * higher layers. It creates a compaction thread for each batch of files and put it into the
   * candidateCompactionTaskQueue of the {@link CompactionTaskManager}.
   *
   * @return Returns whether the file was found and submits the merge task
   */
  @Override
  public List<List<TsFileResource>> selectInnerSpaceTask(List<TsFileResource> tsFileResources) {
    this.tsFileResources = tsFileResources;
    PriorityQueue<Pair<List<TsFileResource>, Long>> taskPriorityQueue =
        new PriorityQueue<>(new SizeTieredCompactionTaskComparator());
    try {
      int maxLevel = searchMaxFileLevel();
      for (int currentLevel = 0; currentLevel <= maxLevel; currentLevel++) {
        if (!selectLevelTask(currentLevel, taskPriorityQueue)) {
          break;
        }
      }
      List<List<TsFileResource>> taskList = new LinkedList<>();
      while (taskPriorityQueue.size() > 0) {
        List<TsFileResource> resources = taskPriorityQueue.poll().left;
        taskList.add(resources);
      }
      return taskList;
    } catch (Exception e) {
      LOGGER.error("Exception occurs while selecting files", e);
    }
    return Collections.emptyList();
  }

  private int searchMaxFileLevel() throws IOException {
    int maxLevel = -1;
    for (TsFileResource currentFile : tsFileResources) {
      TsFileNameGenerator.TsFileName currentName =
          TsFileNameGenerator.getTsFileName(currentFile.getTsFile().getName());
      if (currentName.getInnerCompactionCnt() > maxLevel) {
        maxLevel = currentName.getInnerCompactionCnt();
      }
    }
    return maxLevel;
  }

  private class SizeTieredCompactionTaskComparator
      implements Comparator<Pair<List<TsFileResource>, Long>> {

    @Override
    public int compare(Pair<List<TsFileResource>, Long> o1, Pair<List<TsFileResource>, Long> o2) {
      TsFileResource resourceOfO1 = o1.left.get(0);
      TsFileResource resourceOfO2 = o2.left.get(0);
      try {
        TsFileNameGenerator.TsFileName fileNameOfO1 =
            TsFileNameGenerator.getTsFileName(resourceOfO1.getTsFile().getName());
        TsFileNameGenerator.TsFileName fileNameOfO2 =
            TsFileNameGenerator.getTsFileName(resourceOfO2.getTsFile().getName());
        if (fileNameOfO1.getInnerCompactionCnt() != fileNameOfO2.getInnerCompactionCnt()) {
          // the higher the inner compaction count, the higher the priority is
          return fileNameOfO2.getInnerCompactionCnt() - fileNameOfO1.getInnerCompactionCnt();
        }
        // the larger the version number, the higher the priority is
        return (int) (fileNameOfO2.getVersion() - fileNameOfO1.getVersion());
      } catch (IOException e) {
        return 0;
      }
    }
  }
}<|MERGE_RESOLUTION|>--- conflicted
+++ resolved
@@ -114,11 +114,7 @@
         selectedFileSize = 0L;
         continue;
       }
-<<<<<<< HEAD
-      if (currentFile.getStatus() != TsFileResourceStatus.CLOSED || currentFile.isMigrating()) {
-=======
-      if (currentFile.getStatus() != TsFileResourceStatus.NORMAL) {
->>>>>>> f8516ed3
+      if (currentFile.getStatus() != TsFileResourceStatus.NORMAL || currentFile.isMigrating()) {
         selectedFileList.clear();
         selectedFileSize = 0L;
         continue;
