/*
 * Licensed to the Apache Software Foundation (ASF) under one
 * or more contributor license agreements.  See the NOTICE file
 * distributed with this work for additional information
 * regarding copyright ownership.  The ASF licenses this file
 * to you under the Apache License, Version 2.0 (the
 * "License"); you may not use this file except in compliance
 * with the License.  You may obtain a copy of the License at
 *
 *     http://www.apache.org/licenses/LICENSE-2.0
 *
 * Unless required by applicable law or agreed to in writing,
 * software distributed under the License is distributed on an
 * "AS IS" BASIS, WITHOUT WARRANTIES OR CONDITIONS OF ANY
 * KIND, either express or implied.  See the License for the
 * specific language governing permissions and limitations
 * under the License.
 */

package org.apache.iotdb.db.mpp.plan.parser;

import org.apache.iotdb.common.rpc.thrift.TAggregationType;
import org.apache.iotdb.commons.exception.IllegalPathException;
import org.apache.iotdb.commons.exception.MetadataException;
import org.apache.iotdb.commons.path.PartialPath;
import org.apache.iotdb.commons.service.metric.enums.PerformanceOverviewMetrics;
import org.apache.iotdb.db.constant.SqlConstant;
import org.apache.iotdb.db.exception.query.QueryProcessException;
import org.apache.iotdb.db.metadata.template.TemplateQueryType;
import org.apache.iotdb.db.metadata.utils.MetaFormatUtils;
import org.apache.iotdb.db.mpp.plan.expression.binary.GreaterEqualExpression;
import org.apache.iotdb.db.mpp.plan.expression.binary.LessThanExpression;
import org.apache.iotdb.db.mpp.plan.expression.binary.LogicAndExpression;
import org.apache.iotdb.db.mpp.plan.expression.leaf.ConstantOperand;
import org.apache.iotdb.db.mpp.plan.expression.leaf.TimeSeriesOperand;
import org.apache.iotdb.db.mpp.plan.expression.leaf.TimestampOperand;
import org.apache.iotdb.db.mpp.plan.expression.multi.FunctionExpression;
import org.apache.iotdb.db.mpp.plan.statement.Statement;
import org.apache.iotdb.db.mpp.plan.statement.component.FromComponent;
import org.apache.iotdb.db.mpp.plan.statement.component.GroupByTimeComponent;
import org.apache.iotdb.db.mpp.plan.statement.component.ResultColumn;
import org.apache.iotdb.db.mpp.plan.statement.component.SelectComponent;
import org.apache.iotdb.db.mpp.plan.statement.component.WhereCondition;
import org.apache.iotdb.db.mpp.plan.statement.crud.DeleteDataStatement;
import org.apache.iotdb.db.mpp.plan.statement.crud.InsertMultiTabletsStatement;
import org.apache.iotdb.db.mpp.plan.statement.crud.InsertRowStatement;
import org.apache.iotdb.db.mpp.plan.statement.crud.InsertRowsOfOneDeviceStatement;
import org.apache.iotdb.db.mpp.plan.statement.crud.InsertRowsStatement;
import org.apache.iotdb.db.mpp.plan.statement.crud.InsertTabletStatement;
import org.apache.iotdb.db.mpp.plan.statement.crud.QueryStatement;
import org.apache.iotdb.db.mpp.plan.statement.metadata.CreateAlignedTimeSeriesStatement;
import org.apache.iotdb.db.mpp.plan.statement.metadata.CreateMultiTimeSeriesStatement;
import org.apache.iotdb.db.mpp.plan.statement.metadata.CreateTimeSeriesStatement;
import org.apache.iotdb.db.mpp.plan.statement.metadata.DatabaseSchemaStatement;
import org.apache.iotdb.db.mpp.plan.statement.metadata.DeleteDatabaseStatement;
import org.apache.iotdb.db.mpp.plan.statement.metadata.DeleteTimeSeriesStatement;
import org.apache.iotdb.db.mpp.plan.statement.metadata.template.BatchActivateTemplateStatement;
import org.apache.iotdb.db.mpp.plan.statement.metadata.template.CreateSchemaTemplateStatement;
import org.apache.iotdb.db.mpp.plan.statement.metadata.template.DropSchemaTemplateStatement;
import org.apache.iotdb.db.mpp.plan.statement.metadata.template.SetSchemaTemplateStatement;
import org.apache.iotdb.db.mpp.plan.statement.metadata.template.ShowNodesInSchemaTemplateStatement;
import org.apache.iotdb.db.mpp.plan.statement.metadata.template.ShowPathSetTemplateStatement;
import org.apache.iotdb.db.mpp.plan.statement.metadata.template.ShowPathsUsingTemplateStatement;
import org.apache.iotdb.db.mpp.plan.statement.metadata.template.ShowSchemaTemplateStatement;
import org.apache.iotdb.db.mpp.plan.statement.metadata.template.UnsetSchemaTemplateStatement;
import org.apache.iotdb.db.qp.sql.IoTDBSqlParser;
import org.apache.iotdb.db.qp.sql.SqlLexer;
import org.apache.iotdb.db.utils.QueryDataSetUtils;
<<<<<<< HEAD
import org.apache.iotdb.mpp.rpc.thrift.TDeleteModelMetricsReq;
=======
>>>>>>> 44dfbf1b
import org.apache.iotdb.mpp.rpc.thrift.TFetchTimeseriesReq;
import org.apache.iotdb.mpp.rpc.thrift.TRecordModelMetricsReq;
import org.apache.iotdb.service.rpc.thrift.TSAggregationQueryReq;
import org.apache.iotdb.service.rpc.thrift.TSCreateAlignedTimeseriesReq;
import org.apache.iotdb.service.rpc.thrift.TSCreateMultiTimeseriesReq;
import org.apache.iotdb.service.rpc.thrift.TSCreateSchemaTemplateReq;
import org.apache.iotdb.service.rpc.thrift.TSCreateTimeseriesReq;
import org.apache.iotdb.service.rpc.thrift.TSDeleteDataReq;
import org.apache.iotdb.service.rpc.thrift.TSDropSchemaTemplateReq;
import org.apache.iotdb.service.rpc.thrift.TSInsertRecordReq;
import org.apache.iotdb.service.rpc.thrift.TSInsertRecordsOfOneDeviceReq;
import org.apache.iotdb.service.rpc.thrift.TSInsertRecordsReq;
import org.apache.iotdb.service.rpc.thrift.TSInsertStringRecordReq;
import org.apache.iotdb.service.rpc.thrift.TSInsertStringRecordsOfOneDeviceReq;
import org.apache.iotdb.service.rpc.thrift.TSInsertStringRecordsReq;
import org.apache.iotdb.service.rpc.thrift.TSInsertTabletReq;
import org.apache.iotdb.service.rpc.thrift.TSInsertTabletsReq;
import org.apache.iotdb.service.rpc.thrift.TSLastDataQueryReq;
import org.apache.iotdb.service.rpc.thrift.TSQueryTemplateReq;
import org.apache.iotdb.service.rpc.thrift.TSRawDataQueryReq;
import org.apache.iotdb.service.rpc.thrift.TSSetSchemaTemplateReq;
import org.apache.iotdb.service.rpc.thrift.TSUnsetSchemaTemplateReq;
import org.apache.iotdb.tsfile.common.constant.TsFileConstant;
import org.apache.iotdb.tsfile.file.metadata.enums.CompressionType;
import org.apache.iotdb.tsfile.file.metadata.enums.TSDataType;
import org.apache.iotdb.tsfile.file.metadata.enums.TSEncoding;
import org.apache.iotdb.tsfile.utils.ReadWriteIOUtils;

import org.antlr.v4.runtime.CharStream;
import org.antlr.v4.runtime.CharStreams;
import org.antlr.v4.runtime.CommonTokenStream;
import org.antlr.v4.runtime.atn.PredictionMode;
import org.antlr.v4.runtime.tree.ParseTree;

import java.nio.ByteBuffer;
import java.time.ZoneId;
import java.util.ArrayList;
import java.util.Arrays;
import java.util.Collections;
import java.util.HashMap;
import java.util.LinkedHashMap;
import java.util.List;
import java.util.Map;
import java.util.Objects;

import static org.apache.iotdb.commons.conf.IoTDBConstant.MULTI_LEVEL_PATH_WILDCARD;
import static org.apache.iotdb.db.service.thrift.impl.MLNodeRPCServiceImpl.ML_METRICS_PATH_PREFIX;

/** Convert SQL and RPC requests to {@link Statement}. */
public class StatementGenerator {
  private static final PerformanceOverviewMetrics PERFORMANCE_OVERVIEW_METRICS =
      PerformanceOverviewMetrics.getInstance();

  public static Statement createStatement(String sql, ZoneId zoneId) {
    return invokeParser(sql, zoneId);
  }

  public static Statement createStatement(TSRawDataQueryReq rawDataQueryReq, ZoneId zoneId)
      throws IllegalPathException {
    final long startTime = System.nanoTime();
    // construct query statement
    SelectComponent selectComponent = new SelectComponent(zoneId);
    FromComponent fromComponent = new FromComponent();
    WhereCondition whereCondition = new WhereCondition();

    // iterate the path list and add it to from operator
    for (String pathStr : rawDataQueryReq.getPaths()) {
      PartialPath path = new PartialPath(pathStr);
      fromComponent.addPrefixPath(path);
    }
    selectComponent.addResultColumn(
        new ResultColumn(
            new TimeSeriesOperand(new PartialPath("", false)), ResultColumn.ColumnType.RAW));

    // set query filter
    GreaterEqualExpression leftPredicate =
        new GreaterEqualExpression(
            new TimestampOperand(),
            new ConstantOperand(TSDataType.INT64, Long.toString(rawDataQueryReq.getStartTime())));
    LessThanExpression rightPredicate =
        new LessThanExpression(
            new TimestampOperand(),
            new ConstantOperand(TSDataType.INT64, Long.toString(rawDataQueryReq.getEndTime())));
    LogicAndExpression predicate = new LogicAndExpression(leftPredicate, rightPredicate);
    whereCondition.setPredicate(predicate);

    QueryStatement queryStatement = new QueryStatement();
    queryStatement.setSelectComponent(selectComponent);
    queryStatement.setFromComponent(fromComponent);
    queryStatement.setWhereCondition(whereCondition);
    PERFORMANCE_OVERVIEW_METRICS.recordParseCost(System.nanoTime() - startTime);
    return queryStatement;
  }

  public static Statement createStatement(TSLastDataQueryReq lastDataQueryReq, ZoneId zoneId)
      throws IllegalPathException {
    final long startTime = System.nanoTime();
    // construct query statement
    SelectComponent selectComponent = new SelectComponent(zoneId);
    FromComponent fromComponent = new FromComponent();

    selectComponent.setHasLast(true);

    // iterate the path list and add it to from operator
    for (String pathStr : lastDataQueryReq.getPaths()) {
      PartialPath path = new PartialPath(pathStr);
      fromComponent.addPrefixPath(path);
    }
    selectComponent.addResultColumn(
        new ResultColumn(
            new TimeSeriesOperand(new PartialPath("", false)), ResultColumn.ColumnType.RAW));

    // set query filter
    WhereCondition whereCondition = new WhereCondition();
    GreaterEqualExpression predicate =
        new GreaterEqualExpression(
            new TimestampOperand(),
            new ConstantOperand(TSDataType.INT64, Long.toString(lastDataQueryReq.getTime())));
    whereCondition.setPredicate(predicate);

    QueryStatement lastQueryStatement = new QueryStatement();
    lastQueryStatement.setSelectComponent(selectComponent);
    lastQueryStatement.setFromComponent(fromComponent);
    lastQueryStatement.setWhereCondition(whereCondition);
    PERFORMANCE_OVERVIEW_METRICS.recordParseCost(System.nanoTime() - startTime);

    return lastQueryStatement;
  }

  public static Statement createStatement(TSAggregationQueryReq req, ZoneId zoneId)
      throws IllegalPathException {
    final long startTime = System.nanoTime();
    QueryStatement queryStatement = new QueryStatement();

    FromComponent fromComponent = new FromComponent();
    fromComponent.addPrefixPath(new PartialPath("", false));
    queryStatement.setFromComponent(fromComponent);

    SelectComponent selectComponent = new SelectComponent(zoneId);
    List<PartialPath> selectPaths = new ArrayList<>();
    for (String pathStr : req.getPaths()) {
      selectPaths.add(new PartialPath(pathStr));
    }
    List<TAggregationType> aggregations = req.getAggregations();
    for (int i = 0; i < aggregations.size(); i++) {
      selectComponent.addResultColumn(
          new ResultColumn(
              new FunctionExpression(
                  aggregations.get(i).toString(),
                  new LinkedHashMap<>(),
                  Collections.singletonList(new TimeSeriesOperand(selectPaths.get(i)))),
              ResultColumn.ColumnType.AGGREGATION));
    }
    queryStatement.setSelectComponent(selectComponent);

    if (req.isSetInterval()) {
      GroupByTimeComponent groupByTimeComponent = new GroupByTimeComponent();
      groupByTimeComponent.setStartTime(req.getStartTime());
      groupByTimeComponent.setEndTime(req.getEndTime());
      groupByTimeComponent.setInterval(req.getInterval());
      if (req.isSetSlidingStep()) {
        groupByTimeComponent.setSlidingStep(req.getSlidingStep());
      } else {
        groupByTimeComponent.setSlidingStep(req.getInterval());
      }
      queryStatement.setGroupByTimeComponent(groupByTimeComponent);
    } else if (req.isSetStartTime()) {
      WhereCondition whereCondition = new WhereCondition();
      GreaterEqualExpression leftPredicate =
          new GreaterEqualExpression(
              new TimestampOperand(),
              new ConstantOperand(TSDataType.INT64, Long.toString(req.getStartTime())));
      LessThanExpression rightPredicate =
          new LessThanExpression(
              new TimestampOperand(),
              new ConstantOperand(TSDataType.INT64, Long.toString(req.getEndTime())));
      LogicAndExpression predicate = new LogicAndExpression(leftPredicate, rightPredicate);
      whereCondition.setPredicate(predicate);
      queryStatement.setWhereCondition(whereCondition);
    }
    PERFORMANCE_OVERVIEW_METRICS.recordParseCost(System.nanoTime() - startTime);
    return queryStatement;
  }

  public static InsertRowStatement createStatement(TSInsertRecordReq insertRecordReq)
      throws IllegalPathException, QueryProcessException {
    final long startTime = System.nanoTime();
    // construct insert statement
    InsertRowStatement insertStatement = new InsertRowStatement();
    insertStatement.setDevicePath(new PartialPath(insertRecordReq.getPrefixPath()));
    insertStatement.setTime(insertRecordReq.getTimestamp());
    insertStatement.setMeasurements(insertRecordReq.getMeasurements().toArray(new String[0]));
    insertStatement.setAligned(insertRecordReq.isAligned);
    insertStatement.fillValues(insertRecordReq.values);
    PERFORMANCE_OVERVIEW_METRICS.recordParseCost(System.nanoTime() - startTime);
    return insertStatement;
  }

  public static InsertRowStatement createStatement(TSInsertStringRecordReq insertRecordReq)
      throws IllegalPathException, QueryProcessException {
    final long startTime = System.nanoTime();
    // construct insert statement
    InsertRowStatement insertStatement = new InsertRowStatement();
    insertStatement.setDevicePath(new PartialPath(insertRecordReq.getPrefixPath()));
    insertStatement.setTime(insertRecordReq.getTimestamp());
    insertStatement.setMeasurements(insertRecordReq.getMeasurements().toArray(new String[0]));
    insertStatement.setDataTypes(new TSDataType[insertStatement.getMeasurements().length]);
    insertStatement.setValues(insertRecordReq.getValues().toArray(new Object[0]));
    insertStatement.setNeedInferType(true);
    insertStatement.setAligned(insertRecordReq.isAligned);
    PERFORMANCE_OVERVIEW_METRICS.recordParseCost(System.nanoTime() - startTime);
    return insertStatement;
  }

  public static InsertTabletStatement createStatement(TSInsertTabletReq insertTabletReq)
      throws IllegalPathException {
    final long startTime = System.nanoTime();
    // construct insert statement
    InsertTabletStatement insertStatement = new InsertTabletStatement();
    insertStatement.setDevicePath(new PartialPath(insertTabletReq.getPrefixPath()));
    insertStatement.setMeasurements(insertTabletReq.getMeasurements().toArray(new String[0]));
    insertStatement.setTimes(
        QueryDataSetUtils.readTimesFromBuffer(insertTabletReq.timestamps, insertTabletReq.size));
    insertStatement.setColumns(
        QueryDataSetUtils.readTabletValuesFromBuffer(
            insertTabletReq.values,
            insertTabletReq.types,
            insertTabletReq.types.size(),
            insertTabletReq.size));
    insertStatement.setBitMaps(
        QueryDataSetUtils.readBitMapsFromBuffer(
            insertTabletReq.values, insertTabletReq.types.size(), insertTabletReq.size));
    insertStatement.setRowCount(insertTabletReq.size);
    TSDataType[] dataTypes = new TSDataType[insertTabletReq.types.size()];
    for (int i = 0; i < insertTabletReq.types.size(); i++) {
      dataTypes[i] = TSDataType.deserialize((byte) insertTabletReq.types.get(i).intValue());
    }
    insertStatement.setDataTypes(dataTypes);
    insertStatement.setAligned(insertTabletReq.isAligned);
    PERFORMANCE_OVERVIEW_METRICS.recordParseCost(System.nanoTime() - startTime);
    return insertStatement;
  }

  public static InsertMultiTabletsStatement createStatement(TSInsertTabletsReq req)
      throws IllegalPathException {
    final long startTime = System.nanoTime();
    // construct insert statement
    InsertMultiTabletsStatement insertStatement = new InsertMultiTabletsStatement();
    List<InsertTabletStatement> insertTabletStatementList = new ArrayList<>();
    for (int i = 0; i < req.prefixPaths.size(); i++) {
      InsertTabletStatement insertTabletStatement = new InsertTabletStatement();
      insertTabletStatement.setDevicePath(new PartialPath(req.prefixPaths.get(i)));
      insertTabletStatement.setMeasurements(req.measurementsList.get(i).toArray(new String[0]));
      insertTabletStatement.setTimes(
          QueryDataSetUtils.readTimesFromBuffer(req.timestampsList.get(i), req.sizeList.get(i)));
      insertTabletStatement.setColumns(
          QueryDataSetUtils.readTabletValuesFromBuffer(
              req.valuesList.get(i),
              req.typesList.get(i),
              req.measurementsList.get(i).size(),
              req.sizeList.get(i)));
      insertTabletStatement.setBitMaps(
          QueryDataSetUtils.readBitMapsFromBuffer(
              req.valuesList.get(i), req.measurementsList.get(i).size(), req.sizeList.get(i)));
      insertTabletStatement.setRowCount(req.sizeList.get(i));
      TSDataType[] dataTypes = new TSDataType[req.typesList.get(i).size()];
      for (int j = 0; j < dataTypes.length; j++) {
        dataTypes[j] = TSDataType.deserialize((byte) req.typesList.get(i).get(j).intValue());
      }
      insertTabletStatement.setDataTypes(dataTypes);
      insertTabletStatement.setAligned(req.isAligned);
      // skip empty tablet
      if (insertTabletStatement.isEmpty()) {
        continue;
      }
      insertTabletStatementList.add(insertTabletStatement);
    }
    insertStatement.setInsertTabletStatementList(insertTabletStatementList);
    PERFORMANCE_OVERVIEW_METRICS.recordParseCost(System.nanoTime() - startTime);
    return insertStatement;
  }

  public static InsertRowsStatement createStatement(TSInsertRecordsReq req)
      throws IllegalPathException, QueryProcessException {
    final long startTime = System.nanoTime();
    // construct insert statement
    InsertRowsStatement insertStatement = new InsertRowsStatement();
    List<InsertRowStatement> insertRowStatementList = new ArrayList<>();
    for (int i = 0; i < req.prefixPaths.size(); i++) {
      InsertRowStatement statement = new InsertRowStatement();
      statement.setDevicePath(new PartialPath(req.getPrefixPaths().get(i)));
      statement.setMeasurements(req.getMeasurementsList().get(i).toArray(new String[0]));
      statement.setTime(req.getTimestamps().get(i));
      statement.fillValues(req.valuesList.get(i));
      statement.setAligned(req.isAligned);
      // skip empty statement
      if (statement.isEmpty()) {
        continue;
      }
      insertRowStatementList.add(statement);
    }
    insertStatement.setInsertRowStatementList(insertRowStatementList);
    PERFORMANCE_OVERVIEW_METRICS.recordParseCost(System.nanoTime() - startTime);
    return insertStatement;
  }

  public static InsertRowsStatement createStatement(TSInsertStringRecordsReq req)
      throws IllegalPathException, QueryProcessException {
    final long startTime = System.nanoTime();
    // construct insert statement
    InsertRowsStatement insertStatement = new InsertRowsStatement();
    List<InsertRowStatement> insertRowStatementList = new ArrayList<>();
    for (int i = 0; i < req.prefixPaths.size(); i++) {
      InsertRowStatement statement = new InsertRowStatement();
      statement.setDevicePath(new PartialPath(req.getPrefixPaths().get(i)));
      addMeasurementAndValue(
          statement, req.getMeasurementsList().get(i), req.getValuesList().get(i));
      statement.setDataTypes(new TSDataType[statement.getMeasurements().length]);
      statement.setTime(req.getTimestamps().get(i));
      statement.setNeedInferType(true);
      statement.setAligned(req.isAligned);
      // skip empty statement
      if (statement.isEmpty()) {
        continue;
      }
      insertRowStatementList.add(statement);
    }
    insertStatement.setInsertRowStatementList(insertRowStatementList);
    PERFORMANCE_OVERVIEW_METRICS.recordParseCost(System.nanoTime() - startTime);
    return insertStatement;
  }

  public static InsertRowsOfOneDeviceStatement createStatement(TSInsertRecordsOfOneDeviceReq req)
      throws IllegalPathException, QueryProcessException {
    final long startTime = System.nanoTime();
    // construct insert statement
    InsertRowsOfOneDeviceStatement insertStatement = new InsertRowsOfOneDeviceStatement();
    insertStatement.setDevicePath(new PartialPath(req.prefixPath));
    List<InsertRowStatement> insertRowStatementList = new ArrayList<>();
    for (int i = 0; i < req.timestamps.size(); i++) {
      InsertRowStatement statement = new InsertRowStatement();
      statement.setDevicePath(insertStatement.getDevicePath());
      statement.setMeasurements(req.measurementsList.get(i).toArray(new String[0]));
      statement.setTime(req.timestamps.get(i));
      statement.fillValues(req.valuesList.get(i));
      statement.setAligned(req.isAligned);
      // skip empty statement
      if (statement.isEmpty()) {
        continue;
      }
      insertRowStatementList.add(statement);
    }
    insertStatement.setInsertRowStatementList(insertRowStatementList);
    PERFORMANCE_OVERVIEW_METRICS.recordParseCost(System.nanoTime() - startTime);
    return insertStatement;
  }

  public static InsertRowsOfOneDeviceStatement createStatement(
      TSInsertStringRecordsOfOneDeviceReq req) throws IllegalPathException {
    final long startTime = System.nanoTime();
    // construct insert statement
    InsertRowsOfOneDeviceStatement insertStatement = new InsertRowsOfOneDeviceStatement();
    insertStatement.setDevicePath(new PartialPath(req.prefixPath));
    List<InsertRowStatement> insertRowStatementList = new ArrayList<>();
    for (int i = 0; i < req.timestamps.size(); i++) {
      InsertRowStatement statement = new InsertRowStatement();
      statement.setDevicePath(insertStatement.getDevicePath());
      addMeasurementAndValue(
          statement, req.getMeasurementsList().get(i), req.getValuesList().get(i));
      statement.setDataTypes(new TSDataType[statement.getMeasurements().length]);
      statement.setTime(req.timestamps.get(i));
      statement.setNeedInferType(true);
      statement.setAligned(req.isAligned);
      // skip empty statement
      if (statement.isEmpty()) {
        continue;
      }
      insertRowStatementList.add(statement);
    }
    insertStatement.setInsertRowStatementList(insertRowStatementList);
    PERFORMANCE_OVERVIEW_METRICS.recordParseCost(System.nanoTime() - startTime);
    return insertStatement;
  }

  public static DatabaseSchemaStatement createStatement(String database)
      throws IllegalPathException {
    long startTime = System.nanoTime();
    // construct create database statement
    DatabaseSchemaStatement statement =
        new DatabaseSchemaStatement(DatabaseSchemaStatement.DatabaseSchemaStatementType.CREATE);
    statement.setDatabasePath(parseDatabaseRawString(database));
    PERFORMANCE_OVERVIEW_METRICS.recordParseCost(System.nanoTime() - startTime);
    return statement;
  }

  public static CreateTimeSeriesStatement createStatement(TSCreateTimeseriesReq req)
      throws IllegalPathException {
    final long startTime = System.nanoTime();
    // construct create timeseries statement
    CreateTimeSeriesStatement statement = new CreateTimeSeriesStatement();
    statement.setPath(new PartialPath(req.path));
    statement.setDataType(TSDataType.deserialize((byte) req.dataType));
    statement.setEncoding(TSEncoding.deserialize((byte) req.encoding));
    statement.setCompressor(CompressionType.deserialize((byte) req.compressor));
    statement.setProps(req.props);
    statement.setTags(req.tags);
    statement.setAttributes(req.attributes);
    statement.setAlias(req.measurementAlias);
    PERFORMANCE_OVERVIEW_METRICS.recordParseCost(System.nanoTime() - startTime);
    return statement;
  }

  public static CreateAlignedTimeSeriesStatement createStatement(TSCreateAlignedTimeseriesReq req)
      throws IllegalPathException {
    final long startTime = System.nanoTime();
    // construct create aligned timeseries statement
    CreateAlignedTimeSeriesStatement statement = new CreateAlignedTimeSeriesStatement();
    statement.setDevicePath(new PartialPath(req.prefixPath));
    List<TSDataType> dataTypes = new ArrayList<>();
    for (int dataType : req.dataTypes) {
      dataTypes.add(TSDataType.deserialize((byte) dataType));
    }
    List<TSEncoding> encodings = new ArrayList<>();
    for (int encoding : req.encodings) {
      encodings.add(TSEncoding.deserialize((byte) encoding));
    }
    List<CompressionType> compressors = new ArrayList<>();
    for (int compressor : req.compressors) {
      compressors.add(CompressionType.deserialize((byte) compressor));
    }
    statement.setMeasurements(req.measurements);
    statement.setDataTypes(dataTypes);
    statement.setEncodings(encodings);
    statement.setCompressors(compressors);
    statement.setTagsList(req.tagsList);
    statement.setAttributesList(req.attributesList);
    statement.setAliasList(req.measurementAlias);
    PERFORMANCE_OVERVIEW_METRICS.recordParseCost(System.nanoTime() - startTime);
    return statement;
  }

  public static CreateMultiTimeSeriesStatement createStatement(TSCreateMultiTimeseriesReq req)
      throws IllegalPathException {
    final long startTime = System.nanoTime();
    // construct create multi timeseries statement
    List<PartialPath> paths = new ArrayList<>();
    for (String path : req.paths) {
      paths.add(new PartialPath(path));
    }
    List<TSDataType> dataTypes = new ArrayList<>();
    for (int dataType : req.dataTypes) {
      dataTypes.add(TSDataType.deserialize((byte) dataType));
    }
    List<TSEncoding> encodings = new ArrayList<>();
    for (int encoding : req.encodings) {
      encodings.add(TSEncoding.deserialize((byte) encoding));
    }
    List<CompressionType> compressors = new ArrayList<>();
    for (int compressor : req.compressors) {
      compressors.add(CompressionType.deserialize((byte) compressor));
    }
    CreateMultiTimeSeriesStatement statement = new CreateMultiTimeSeriesStatement();
    statement.setPaths(paths);
    statement.setDataTypes(dataTypes);
    statement.setEncodings(encodings);
    statement.setCompressors(compressors);
    statement.setPropsList(req.propsList);
    statement.setTagsList(req.tagsList);
    statement.setAttributesList(req.attributesList);
    statement.setAliasList(req.measurementAliasList);
    PERFORMANCE_OVERVIEW_METRICS.recordParseCost(System.nanoTime() - startTime);
    return statement;
  }

  public static DeleteDatabaseStatement createStatement(List<String> databases)
      throws IllegalPathException {
    final long startTime = System.nanoTime();
    DeleteDatabaseStatement statement = new DeleteDatabaseStatement();
    for (String path : databases) {
      parseDatabaseRawString(path);
    }
    statement.setPrefixPath(databases);
    PERFORMANCE_OVERVIEW_METRICS.recordParseCost(System.nanoTime() - startTime);
    return statement;
  }

  public static DeleteDataStatement createStatement(TSDeleteDataReq req)
      throws IllegalPathException {
    final long startTime = System.nanoTime();
    DeleteDataStatement statement = new DeleteDataStatement();
    List<PartialPath> pathList = new ArrayList<>();
    for (String path : req.getPaths()) {
      pathList.add(new PartialPath(path));
    }
    statement.setPathList(pathList);
    statement.setDeleteStartTime(req.getStartTime());
    statement.setDeleteEndTime(req.getEndTime());
    PERFORMANCE_OVERVIEW_METRICS.recordParseCost(System.nanoTime() - startTime);
    return statement;
  }

  public static CreateSchemaTemplateStatement createStatement(TSCreateSchemaTemplateReq req)
      throws MetadataException {
    final long startTime = System.nanoTime();
    ByteBuffer buffer = ByteBuffer.wrap(req.getSerializedTemplate());
    Map<String, List<String>> alignedPrefix = new HashMap<>();
    Map<String, List<TSDataType>> alignedDataTypes = new HashMap<>();
    Map<String, List<TSEncoding>> alignedEncodings = new HashMap<>();
    Map<String, List<CompressionType>> alignedCompressions = new HashMap<>();

    List<List<String>> measurements = new ArrayList<>();
    List<List<TSDataType>> dataTypes = new ArrayList<>();
    List<List<TSEncoding>> encodings = new ArrayList<>();
    List<List<CompressionType>> compressors = new ArrayList<>();

    String templateName = ReadWriteIOUtils.readString(buffer);
    boolean isAlign = ReadWriteIOUtils.readBool(buffer);
    if (isAlign) {
      alignedPrefix.put("", new ArrayList<>());
      alignedDataTypes.put("", new ArrayList<>());
      alignedEncodings.put("", new ArrayList<>());
      alignedCompressions.put("", new ArrayList<>());
    }

    while (buffer.position() != buffer.limit()) {
      String prefix = ReadWriteIOUtils.readString(buffer);
      isAlign = ReadWriteIOUtils.readBool(buffer);
      String measurementName = ReadWriteIOUtils.readString(buffer);
      TSDataType dataType = TSDataType.deserialize(ReadWriteIOUtils.readByte(buffer));
      TSEncoding encoding = TSEncoding.deserialize(ReadWriteIOUtils.readByte(buffer));
      CompressionType compressionType =
          CompressionType.deserialize(ReadWriteIOUtils.readByte(buffer));

      if (alignedPrefix.containsKey(prefix) && !isAlign) {
        throw new MetadataException("Align designation incorrect at: " + prefix);
      }

      if (isAlign && !alignedPrefix.containsKey(prefix)) {
        alignedPrefix.put(prefix, new ArrayList<>());
        alignedDataTypes.put(prefix, new ArrayList<>());
        alignedEncodings.put(prefix, new ArrayList<>());
        alignedCompressions.put(prefix, new ArrayList<>());
      }

      if (alignedPrefix.containsKey(prefix)) {
        alignedPrefix.get(prefix).add(measurementName);
        alignedDataTypes.get(prefix).add(dataType);
        alignedEncodings.get(prefix).add(encoding);
        alignedCompressions.get(prefix).add(compressionType);
      } else {
        if ("".equals(prefix)) {
          measurements.add(Collections.singletonList(measurementName));
        } else {
          measurements.add(
              Collections.singletonList(prefix + TsFileConstant.PATH_SEPARATOR + measurementName));
        }
        dataTypes.add(Collections.singletonList(dataType));
        encodings.add(Collections.singletonList(encoding));
        compressors.add(Collections.singletonList(compressionType));
      }
    }

    for (String prefix : alignedPrefix.keySet()) {
      List<String> thisMeasurements = new ArrayList<>();
      List<TSDataType> thisDataTypes = new ArrayList<>();
      List<TSEncoding> thisEncodings = new ArrayList<>();
      List<CompressionType> thisCompressors = new ArrayList<>();

      for (int i = 0; i < alignedPrefix.get(prefix).size(); i++) {
        if ("".equals(prefix)) {
          thisMeasurements.add(alignedPrefix.get(prefix).get(i));
        } else {
          thisMeasurements.add(
              prefix + TsFileConstant.PATH_SEPARATOR + alignedPrefix.get(prefix).get(i));
        }
        thisDataTypes.add(alignedDataTypes.get(prefix).get(i));
        thisEncodings.add(alignedEncodings.get(prefix).get(i));
        thisCompressors.add(alignedCompressions.get(prefix).get(i));
      }

      measurements.add(thisMeasurements);
      dataTypes.add(thisDataTypes);
      encodings.add(thisEncodings);
      compressors.add(thisCompressors);
    }
    CreateSchemaTemplateStatement statement =
        new CreateSchemaTemplateStatement(
            req.getName(), measurements, dataTypes, encodings, compressors, isAlign);
    PERFORMANCE_OVERVIEW_METRICS.recordParseCost(System.nanoTime() - startTime);
    return statement;
  }

  public static Statement createStatement(TSQueryTemplateReq req) {
    long startTime = System.nanoTime();
    Statement result = null;
    switch (TemplateQueryType.values()[req.getQueryType()]) {
      case SHOW_MEASUREMENTS:
        result = new ShowNodesInSchemaTemplateStatement(req.getName());
        break;
      case SHOW_TEMPLATES:
        result = new ShowSchemaTemplateStatement();
        break;
      case SHOW_SET_TEMPLATES:
        result = new ShowPathSetTemplateStatement(req.getName());
        break;
      case SHOW_USING_TEMPLATES:
        result =
            new ShowPathsUsingTemplateStatement(
                new PartialPath(SqlConstant.getSingleRootArray()), req.getName());
        break;
      default:
        break;
    }
    PERFORMANCE_OVERVIEW_METRICS.recordParseCost(System.nanoTime() - startTime);
    return result;
  }

  public static SetSchemaTemplateStatement createStatement(TSSetSchemaTemplateReq req)
      throws IllegalPathException {
    long startTime = System.nanoTime();
    SetSchemaTemplateStatement statement =
        new SetSchemaTemplateStatement(req.getTemplateName(), new PartialPath(req.getPrefixPath()));
    PERFORMANCE_OVERVIEW_METRICS.recordParseCost(System.nanoTime() - startTime);
    return statement;
  }

  public static UnsetSchemaTemplateStatement createStatement(TSUnsetSchemaTemplateReq req)
      throws IllegalPathException {
    final long startTime = System.nanoTime();
    UnsetSchemaTemplateStatement statement =
        new UnsetSchemaTemplateStatement(
            req.getTemplateName(), new PartialPath(req.getPrefixPath()));
    PERFORMANCE_OVERVIEW_METRICS.recordParseCost(System.nanoTime() - startTime);
    return statement;
  }

  public static DropSchemaTemplateStatement createStatement(TSDropSchemaTemplateReq req) {
    final long startTime = System.nanoTime();
    DropSchemaTemplateStatement statement = new DropSchemaTemplateStatement(req.getTemplateName());
    PERFORMANCE_OVERVIEW_METRICS.recordParseCost(System.nanoTime() - startTime);
    return statement;
  }

  public static BatchActivateTemplateStatement createBatchActivateTemplateStatement(
      List<String> devicePathStringList) throws IllegalPathException {
    final long startTime = System.nanoTime();
    List<PartialPath> devicePathList = new ArrayList<>(devicePathStringList.size());
    for (String pathString : devicePathStringList) {
      devicePathList.add(new PartialPath(pathString));
    }
    BatchActivateTemplateStatement statement = new BatchActivateTemplateStatement(devicePathList);
    PERFORMANCE_OVERVIEW_METRICS.recordParseCost(System.nanoTime() - startTime);
    return statement;
  }

  public static DeleteTimeSeriesStatement createDeleteTimeSeriesStatement(
      List<String> pathPatternStringList) throws IllegalPathException {
    final long startTime = System.nanoTime();
    List<PartialPath> pathPatternList = new ArrayList<>();
    for (String pathPatternString : pathPatternStringList) {
      pathPatternList.add(new PartialPath(pathPatternString));
    }
    DeleteTimeSeriesStatement statement = new DeleteTimeSeriesStatement(pathPatternList);
    PERFORMANCE_OVERVIEW_METRICS.recordParseCost(System.nanoTime() - startTime);
    return statement;
  }

  private static Statement invokeParser(String sql, ZoneId zoneId) {
    long startTime = System.nanoTime();
    try {
      ASTVisitor astVisitor = new ASTVisitor();
      astVisitor.setZoneId(zoneId);

      CharStream charStream1 = CharStreams.fromString(sql);

      SqlLexer lexer1 = new SqlLexer(charStream1);
      lexer1.removeErrorListeners();
      lexer1.addErrorListener(SqlParseError.INSTANCE);

      CommonTokenStream tokens1 = new CommonTokenStream(lexer1);

      IoTDBSqlParser parser1 = new IoTDBSqlParser(tokens1);
      parser1.getInterpreter().setPredictionMode(PredictionMode.SLL);
      parser1.removeErrorListeners();
      parser1.addErrorListener(SqlParseError.INSTANCE);

      ParseTree tree;
      try {
        // STAGE 1: try with simpler/faster SLL(*)
        tree = parser1.singleStatement();
        // if we get here, there was no syntax error and SLL(*) was enough;
        // there is no need to try full LL(*)
      } catch (Exception ex) {
        CharStream charStream2 = CharStreams.fromString(sql);

        SqlLexer lexer2 = new SqlLexer(charStream2);
        lexer2.removeErrorListeners();
        lexer2.addErrorListener(SqlParseError.INSTANCE);

        CommonTokenStream tokens2 = new CommonTokenStream(lexer2);

        org.apache.iotdb.db.qp.sql.IoTDBSqlParser parser2 =
            new org.apache.iotdb.db.qp.sql.IoTDBSqlParser(tokens2);
        parser2.getInterpreter().setPredictionMode(PredictionMode.LL);
        parser2.removeErrorListeners();
        parser2.addErrorListener(SqlParseError.INSTANCE);

        // STAGE 2: parser with full LL(*)
        tree = parser2.singleStatement();
        // if we get here, it's LL not SLL
      }
      return astVisitor.visit(tree);
    } finally {
      PERFORMANCE_OVERVIEW_METRICS.recordParseCost(System.nanoTime() - startTime);
    }
  }

  private static void addMeasurementAndValue(
      InsertRowStatement insertRowStatement, List<String> measurements, List<String> values) {
    List<String> newMeasurements = new ArrayList<>(measurements.size());
    List<Object> newValues = new ArrayList<>(values.size());

    for (int i = 0; i < measurements.size(); ++i) {
      String value = values.get(i);
      if (value.isEmpty()) {
        continue;
      }
      newMeasurements.add(measurements.get(i));
      newValues.add(value);
    }

    insertRowStatement.setValues(newValues.toArray(new Object[0]));
    insertRowStatement.setMeasurements(newMeasurements.toArray(new String[0]));
  }

  private static PartialPath parseDatabaseRawString(String database) throws IllegalPathException {
    PartialPath databasePath = new PartialPath(database);
    if (databasePath.getNodeLength() < 2) {
      throw new IllegalPathException(database);
    }
    MetaFormatUtils.checkDatabase(database);
    return databasePath;
  }

<<<<<<< HEAD
  public static InsertRowStatement createStatement(TRecordModelMetricsReq recordModelMetricsReq)
      throws IllegalPathException {
    String path =
        ML_METRICS_PATH_PREFIX
=======
  public static InsertRowStatement createStatement(
      TRecordModelMetricsReq recordModelMetricsReq, String prefix) throws IllegalPathException {
    String path =
        prefix
>>>>>>> 44dfbf1b
            + TsFileConstant.PATH_SEPARATOR
            + recordModelMetricsReq.getModelId()
            + TsFileConstant.PATH_SEPARATOR
            + recordModelMetricsReq.getTrialId();
    InsertRowStatement insertRowStatement = new InsertRowStatement();
    insertRowStatement.setDevicePath(new PartialPath(path));
    insertRowStatement.setTime(recordModelMetricsReq.getTimestamp());
    insertRowStatement.setMeasurements(recordModelMetricsReq.getMetrics().toArray(new String[0]));
    insertRowStatement.setAligned(true);

    TSDataType[] dataTypes = new TSDataType[recordModelMetricsReq.getValues().size()];
    Arrays.fill(dataTypes, TSDataType.DOUBLE);
    insertRowStatement.setDataTypes(dataTypes);
    insertRowStatement.setValues(recordModelMetricsReq.getValues().toArray(new Object[0]));
    return insertRowStatement;
  }

  public static Statement createStatement(TFetchTimeseriesReq fetchTimeseriesReq, ZoneId zoneId)
      throws IllegalPathException {
    QueryStatement queryStatement = new QueryStatement();

    FromComponent fromComponent = new FromComponent();
    for (String pathStr : fetchTimeseriesReq.getQueryExpressions()) {
      PartialPath path = new PartialPath(pathStr);
      fromComponent.addPrefixPath(path);
    }
<<<<<<< HEAD
=======
    queryStatement.setFromComponent(fromComponent);
>>>>>>> 44dfbf1b

    SelectComponent selectComponent = new SelectComponent(zoneId);
    selectComponent.addResultColumn(
        new ResultColumn(
            new TimeSeriesOperand(new PartialPath("", false)), ResultColumn.ColumnType.RAW));
<<<<<<< HEAD

    //    WhereCondition whereCondition = new WhereCondition();
    //    String queryFilter = fetchTimeseriesReq.getQueryFilter();
    //    String[] times = queryFilter.split(",");
    //    int predictNum = 0;
    //    LessThanExpression rightPredicate = null;
    //    GreaterEqualExpression leftPredicate = null;
    //    if (!Objects.equals(times[0], "-1")) {
    //      leftPredicate =
    //          new GreaterEqualExpression(
    //              new TimestampOperand(), new ConstantOperand(TSDataType.INT64, times[0]));
    //      predictNum += 1;
    //    }
    //    if (!Objects.equals(times[1], "-1")) {
    //      rightPredicate =
    //          new LessThanExpression(
    //              new TimestampOperand(), new ConstantOperand(TSDataType.INT64, times[1]));
    //      predictNum += 2;
    //    }
    //    whereCondition.setPredicate(
    //        predictNum == 3
    //            ? new LogicAndExpression(leftPredicate, rightPredicate)
    //            : (predictNum == 1 ? leftPredicate : rightPredicate));
    //
    //    queryStatement.setWhereCondition(whereCondition);
    queryStatement.setFromComponent(fromComponent);
    queryStatement.setSelectComponent(selectComponent);
    return queryStatement;
  }

  public static DeleteTimeSeriesStatement createStatement(TDeleteModelMetricsReq req)
      throws IllegalPathException {
    String path =
        ML_METRICS_PATH_PREFIX
            + TsFileConstant.PATH_SEPARATOR
            + req.getModelId()
            + TsFileConstant.PATH_SEPARATOR
            + MULTI_LEVEL_PATH_WILDCARD;
    return new DeleteTimeSeriesStatement(Collections.singletonList(new PartialPath(path)));
=======
    queryStatement.setSelectComponent(selectComponent);

    if (fetchTimeseriesReq.isSetQueryFilter()) {
      WhereCondition whereCondition = new WhereCondition();
      String queryFilter = fetchTimeseriesReq.getQueryFilter();
      String[] times = queryFilter.split(",");
      int predictNum = 0;
      LessThanExpression rightPredicate = null;
      GreaterEqualExpression leftPredicate = null;
      if (!Objects.equals(times[0], "-1")) {
        leftPredicate =
            new GreaterEqualExpression(
                new TimestampOperand(), new ConstantOperand(TSDataType.INT64, times[0]));
        predictNum += 1;
      }
      if (!Objects.equals(times[1], "-1")) {
        rightPredicate =
            new LessThanExpression(
                new TimestampOperand(), new ConstantOperand(TSDataType.INT64, times[1]));
        predictNum += 2;
      }
      whereCondition.setPredicate(
          predictNum == 3
              ? new LogicAndExpression(leftPredicate, rightPredicate)
              : (predictNum == 1 ? leftPredicate : rightPredicate));

      queryStatement.setWhereCondition(whereCondition);
    }
    return queryStatement;
>>>>>>> 44dfbf1b
  }
}<|MERGE_RESOLUTION|>--- conflicted
+++ resolved
@@ -66,10 +66,7 @@
 import org.apache.iotdb.db.qp.sql.IoTDBSqlParser;
 import org.apache.iotdb.db.qp.sql.SqlLexer;
 import org.apache.iotdb.db.utils.QueryDataSetUtils;
-<<<<<<< HEAD
 import org.apache.iotdb.mpp.rpc.thrift.TDeleteModelMetricsReq;
-=======
->>>>>>> 44dfbf1b
 import org.apache.iotdb.mpp.rpc.thrift.TFetchTimeseriesReq;
 import org.apache.iotdb.mpp.rpc.thrift.TRecordModelMetricsReq;
 import org.apache.iotdb.service.rpc.thrift.TSAggregationQueryReq;
@@ -814,17 +811,10 @@
     return databasePath;
   }
 
-<<<<<<< HEAD
   public static InsertRowStatement createStatement(TRecordModelMetricsReq recordModelMetricsReq)
       throws IllegalPathException {
     String path =
         ML_METRICS_PATH_PREFIX
-=======
-  public static InsertRowStatement createStatement(
-      TRecordModelMetricsReq recordModelMetricsReq, String prefix) throws IllegalPathException {
-    String path =
-        prefix
->>>>>>> 44dfbf1b
             + TsFileConstant.PATH_SEPARATOR
             + recordModelMetricsReq.getModelId()
             + TsFileConstant.PATH_SEPARATOR
@@ -843,7 +833,7 @@
   }
 
   public static Statement createStatement(TFetchTimeseriesReq fetchTimeseriesReq, ZoneId zoneId)
-      throws IllegalPathException {
+          throws IllegalPathException {
     QueryStatement queryStatement = new QueryStatement();
 
     FromComponent fromComponent = new FromComponent();
@@ -851,56 +841,12 @@
       PartialPath path = new PartialPath(pathStr);
       fromComponent.addPrefixPath(path);
     }
-<<<<<<< HEAD
-=======
     queryStatement.setFromComponent(fromComponent);
->>>>>>> 44dfbf1b
 
     SelectComponent selectComponent = new SelectComponent(zoneId);
     selectComponent.addResultColumn(
-        new ResultColumn(
-            new TimeSeriesOperand(new PartialPath("", false)), ResultColumn.ColumnType.RAW));
-<<<<<<< HEAD
-
-    //    WhereCondition whereCondition = new WhereCondition();
-    //    String queryFilter = fetchTimeseriesReq.getQueryFilter();
-    //    String[] times = queryFilter.split(",");
-    //    int predictNum = 0;
-    //    LessThanExpression rightPredicate = null;
-    //    GreaterEqualExpression leftPredicate = null;
-    //    if (!Objects.equals(times[0], "-1")) {
-    //      leftPredicate =
-    //          new GreaterEqualExpression(
-    //              new TimestampOperand(), new ConstantOperand(TSDataType.INT64, times[0]));
-    //      predictNum += 1;
-    //    }
-    //    if (!Objects.equals(times[1], "-1")) {
-    //      rightPredicate =
-    //          new LessThanExpression(
-    //              new TimestampOperand(), new ConstantOperand(TSDataType.INT64, times[1]));
-    //      predictNum += 2;
-    //    }
-    //    whereCondition.setPredicate(
-    //        predictNum == 3
-    //            ? new LogicAndExpression(leftPredicate, rightPredicate)
-    //            : (predictNum == 1 ? leftPredicate : rightPredicate));
-    //
-    //    queryStatement.setWhereCondition(whereCondition);
-    queryStatement.setFromComponent(fromComponent);
-    queryStatement.setSelectComponent(selectComponent);
-    return queryStatement;
-  }
-
-  public static DeleteTimeSeriesStatement createStatement(TDeleteModelMetricsReq req)
-      throws IllegalPathException {
-    String path =
-        ML_METRICS_PATH_PREFIX
-            + TsFileConstant.PATH_SEPARATOR
-            + req.getModelId()
-            + TsFileConstant.PATH_SEPARATOR
-            + MULTI_LEVEL_PATH_WILDCARD;
-    return new DeleteTimeSeriesStatement(Collections.singletonList(new PartialPath(path)));
-=======
+            new ResultColumn(
+                    new TimeSeriesOperand(new PartialPath("", false)), ResultColumn.ColumnType.RAW));
     queryStatement.setSelectComponent(selectComponent);
 
     if (fetchTimeseriesReq.isSetQueryFilter()) {
@@ -912,24 +858,34 @@
       GreaterEqualExpression leftPredicate = null;
       if (!Objects.equals(times[0], "-1")) {
         leftPredicate =
-            new GreaterEqualExpression(
-                new TimestampOperand(), new ConstantOperand(TSDataType.INT64, times[0]));
+                new GreaterEqualExpression(
+                        new TimestampOperand(), new ConstantOperand(TSDataType.INT64, times[0]));
         predictNum += 1;
       }
       if (!Objects.equals(times[1], "-1")) {
         rightPredicate =
-            new LessThanExpression(
-                new TimestampOperand(), new ConstantOperand(TSDataType.INT64, times[1]));
+                new LessThanExpression(
+                        new TimestampOperand(), new ConstantOperand(TSDataType.INT64, times[1]));
         predictNum += 2;
       }
       whereCondition.setPredicate(
-          predictNum == 3
-              ? new LogicAndExpression(leftPredicate, rightPredicate)
-              : (predictNum == 1 ? leftPredicate : rightPredicate));
+              predictNum == 3
+                      ? new LogicAndExpression(leftPredicate, rightPredicate)
+                      : (predictNum == 1 ? leftPredicate : rightPredicate));
 
       queryStatement.setWhereCondition(whereCondition);
     }
     return queryStatement;
->>>>>>> 44dfbf1b
+  }
+
+  public static DeleteTimeSeriesStatement createStatement(TDeleteModelMetricsReq req)
+      throws IllegalPathException {
+    String path =
+        ML_METRICS_PATH_PREFIX
+            + TsFileConstant.PATH_SEPARATOR
+            + req.getModelId()
+            + TsFileConstant.PATH_SEPARATOR
+            + MULTI_LEVEL_PATH_WILDCARD;
+    return new DeleteTimeSeriesStatement(Collections.singletonList(new PartialPath(path)));
   }
 }